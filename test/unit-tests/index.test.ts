import * as aws from "aws-sdk";
import * as AWS from "aws-sdk-mock";
import chai = require("chai");
import spies = require("chai-spies");
import "mocha";
import DomainConfig = require("../../src/domain-config");
import DomainInfo = require("../../src/domain-info");
import Globals from "../../src/globals";
import ServerlessCustomDomain = require("../../src/index");
import {getAWSPagedResults} from "../../src/utils";
<<<<<<< HEAD
import { Domain } from "domain";
=======
import Route53Wrapper = require("../../src/aws/route53-wrapper");
import ACMWrapper = require("../../src/aws/acm-wrapper");
>>>>>>> 758cea7c

const expect = chai.expect;
chai.use(spies);

const certTestData = {
    CertificateSummaryList: [
        {
            CertificateArn: "test_arn",
            DomainName: "test_domain",
        },
        {
            CertificateArn: "test_given_cert_name",
            DomainName: "cert_name",
        },
        {
            CertificateArn: "test_given_arn",
            DomainName: "other_cert_name",
        },
    ],
};
let consoleOutput = [];
const testCreds = {
    accessKeyId: "test_key",
    secretAccessKey: "test_secret",
    sessionToken: "test_session",
};

const constructPlugin = (customDomainOptions, multiple: boolean = false) => {
    aws.config.update(testCreds);
    aws.config.region = "eu-west-1";

    const custom = {
        allowPathMatching: customDomainOptions.allowPathMatching,
        apiType: customDomainOptions.apiType,
        autoDomain: customDomainOptions.autoDomain,
        autoDomainWaitFor: customDomainOptions.autoDomainWaitFor,
        basePath: customDomainOptions.basePath,
        certificateArn: customDomainOptions.certificateArn,
        certificateName: customDomainOptions.certificateName,
        createRoute53Record: customDomainOptions.createRoute53Record,
        createRoute53IPv6Record: customDomainOptions.createRoute53IPv6Record,
        domainName: customDomainOptions.domainName,
        enabled: customDomainOptions.enabled,
        endpointType: customDomainOptions.endpointType,
        hostedZoneId: customDomainOptions.hostedZoneId,
        hostedZonePrivate: customDomainOptions.hostedZonePrivate,
        route53Profile: customDomainOptions.route53Profile,
        route53Region: customDomainOptions.route53Region,
        preserveExternalPathMappings: customDomainOptions.preserveExternalPathMappings,
        securityPolicy: customDomainOptions.securityPolicy,
        stage: customDomainOptions.stage,
        route53Params: customDomainOptions.route53Params
    };

    const serverless = {
        cli: {
            log(str: string) {
                consoleOutput.push(str);
            },
            consoleLog(str: any) {
                consoleOutput.push(str);
            },
        },
        providers: {
            aws: {
                getCredentials: () => new aws.Credentials(testCreds),
                getRegion: () => "eu-west-1",
                sdk: {
                    ACM: aws.ACM,
                    APIGateway: aws.APIGateway,
                    ApiGatewayV2: aws.ApiGatewayV2,
                    CloudFormation: aws.CloudFormation,
                    Route53: aws.Route53,
                    SharedIniFileCredentials: aws.SharedIniFileCredentials,
                    config: {
                        httpOptions: {
                            timeout: 5000,
                        },
                        update: (toUpdate: object) => null,
                    },
                },
            },
        },
        service: {
            custom: {
                customDomain: multiple ? undefined : custom,
                customDomains: multiple ? [custom] : undefined,
            },
            provider: {
                apiGateway: {
                    restApiId: null,
                    websocketApiId: null,
                },
                compiledCloudFormationTemplate: {
                    Outputs: null,
                },
                stackName: "custom-stage-name",
                stage: "test",
                stackTags: {
                    test: "test"
                },
                tags: {
                    test2: "test2"
                }
            },
            service: "test",
        },
    };
    const options = {
        stage: "test",
    };
    return new ServerlessCustomDomain(serverless, options);
};

Globals.cliLog = (prefix: string, message: string) => {
    consoleOutput.push(message);
};

describe("Custom Domain Plugin", () => {
    it("Checks aws config", () => {
        const plugin = constructPlugin({});

        plugin.initAWSResources();

        const returnedCreds = plugin.apiGatewayWrapper.apiGateway.config.credentials;
        expect(returnedCreds.accessKeyId).to.equal(testCreds.accessKeyId);
        expect(returnedCreds.sessionToken).to.equal(testCreds.sessionToken);
    });

    describe("custom route53 profile", () => {
        it("uses the provided profile for route53", () => {
            const route53ProfileConfig = {
                route53Profile: "testroute53profile",
                route53Region: "area-53-zone",
            };
            const plugin = constructPlugin(route53ProfileConfig);

            plugin.initAWSResources();
            const dc: DomainConfig = new DomainConfig(plugin.serverless.service.custom.customDomain);
            const route53Wrapper = new Route53Wrapper(dc.route53Profile, dc.route53Region);

            // @ts-ignore
            expect(route53Wrapper.route53.config.credentials.profile).to.equal(route53ProfileConfig.route53Profile);
            expect(route53Wrapper.route53.config.region).to.equal(route53ProfileConfig.route53Region);
        });
    });

    describe("Domain Endpoint types", () => {
        it("Unsupported endpoint types throw exception", () => {
            const plugin = constructPlugin({endpointType: "notSupported"});

            let errored = false;
            try {
                plugin.initializeVariables();
            } catch (err) {
                errored = true;
                expect(err.message).to.equal("notSupported is not supported endpointType, use edge or regional.");
            }
            expect(errored).to.equal(true);
        });

        it("Unsupported api type throw exception", () => {
            const plugin = constructPlugin({apiType: "notSupported"});

            let errored = false;
            try {
                plugin.initializeVariables();
            } catch (err) {
                errored = true;
                expect(err.message).to.equal("notSupported is not supported api type, use REST, HTTP or WEBSOCKET.");
            }
            expect(errored).to.equal(true);
        });

        it("Unsupported HTTP EDGE endpoint configuration", () => {
            const plugin = constructPlugin({apiType: "http"});

            let errored = false;
            try {
                plugin.initializeVariables();
                plugin.validateDomainConfigs();
            } catch (err) {
                errored = true;
                expect(err.message).to.equal("'edge' endpointType is not compatible with HTTP APIs");
            }
            expect(errored).to.equal(true);
        });

        it("Unsupported WS EDGE endpoint configuration", () => {
            const plugin = constructPlugin({apiType: "websocket"});

            let errored = false;
            try {
                plugin.initializeVariables();
                plugin.validateDomainConfigs();
            } catch (err) {
                errored = true;
                expect(err.message).to.equal("'edge' endpointType is not compatible with WebSocket APIs");
            }
            expect(errored).to.equal(true);
        });

    });

    describe("Set Domain Name and Base Path", () => {
        it("Creates basepath mapping for edge REST api", async () => {
            AWS.mock("APIGateway", "createBasePathMapping", (params, callback) => {
                callback(null, params);
            });
            const plugin = constructPlugin({
                basePath: "test_basepath",
                domainName: "test_domain",
                endpointType: "edge",
            });
            plugin.initializeVariables();
            plugin.initAWSResources();

            const dc: DomainConfig = new DomainConfig(plugin.serverless.service.custom.customDomain);
            dc.apiId = "test_rest_api_id";

            const spy = chai.spy.on(plugin.apiGatewayWrapper.apiGateway, "createBasePathMapping");

            await plugin.apiGatewayWrapper.createBasePathMapping(dc);

            expect(spy).to.have.been.called.with({
                basePath: "test_basepath",
                domainName: "test_domain",
                restApiId: "test_rest_api_id",
                stage: "test",
            });
        });

        it("Creates basepath mapping for regional tls 1.0 REST api", async () => {
            AWS.mock("APIGateway", "createBasePathMapping", (params, callback) => {
                callback(null, params);
            });
            const plugin = constructPlugin({
                basePath: "test_basepath",
                domainName: "test_domain",
                endpointType: "regional",
                securityPolicy: "tls_1_0",
            });
            plugin.initializeVariables();
            plugin.initAWSResources();

            const dc: DomainConfig = new DomainConfig(plugin.serverless.service.custom.customDomain);
            dc.apiId = "test_rest_api_id";

            const spy = chai.spy.on(plugin.apiGatewayWrapper.apiGateway, "createBasePathMapping");

            await plugin.apiGatewayWrapper.createBasePathMapping(dc);

            expect(spy).to.have.been.called.with({
                basePath: "test_basepath",
                domainName: "test_domain",
                restApiId: "test_rest_api_id",
                stage: "test",
            });
        });

        it("Creates basepath mapping for regional tls 1.2 REST api", async () => {
            AWS.mock("ApiGatewayV2", "createApiMapping", (params, callback) => {
                callback(null, params);
            });
            const plugin = constructPlugin({
                basePath: "test_basepath",
                domainName: "test_domain",
                endpointType: "regional",
            });
            plugin.initializeVariables();
            plugin.initAWSResources();

            const dc: DomainConfig = new DomainConfig(plugin.serverless.service.custom.customDomain);
            dc.apiId = "test_rest_api_id";

            const spy = chai.spy.on(plugin.apiGatewayWrapper.apiGatewayV2, "createApiMapping");

            await plugin.apiGatewayWrapper.createBasePathMapping(dc);

            expect(spy).to.have.been.called.with({
                ApiId: "test_rest_api_id",
                ApiMappingKey: "test_basepath",
                DomainName: "test_domain",
                Stage: "test",
            });
        });

        it("Creates basepath mapping for regional HTTP/Websocket api", async () => {
            AWS.mock("ApiGatewayV2", "createApiMapping", (params, callback) => {
                callback(null, params);
            });
            const plugin = constructPlugin({
                apiType: "http",
                basePath: "test_basepath",
                domainName: "test_domain",
                endpointType: "regional",
            });
            plugin.initializeVariables();
            plugin.initAWSResources();

            const dc: DomainConfig = new DomainConfig(plugin.serverless.service.custom.customDomain);

            dc.apiId = "test_rest_api_id";

            const spy = chai.spy.on(plugin.apiGatewayWrapper.apiGatewayV2, "createApiMapping");

            await plugin.apiGatewayWrapper.createBasePathMapping(dc);
            expect(spy).to.have.been.called.with({
                ApiId: "test_rest_api_id",
                ApiMappingKey: "test_basepath",
                DomainName: "test_domain",
                Stage: "$default",
            });
        });

        it("Updates basepath mapping for a edge REST api", async () => {
            AWS.mock("APIGateway", "updateBasePathMapping", (params, callback) => {
                callback(null, params);
            });
            const plugin = constructPlugin({
                basePath: "test_basepath",
                domainName: "test_domain",
            });
            plugin.initializeVariables();
            plugin.initAWSResources();

            const dc: DomainConfig = new DomainConfig(plugin.serverless.service.custom.customDomain);

            dc.apiMapping = {ApiMappingKey: "old_basepath"};

            const spy = chai.spy.on(plugin.apiGatewayWrapper.apiGateway, "updateBasePathMapping");

            await plugin.apiGatewayWrapper.updateBasePathMapping(dc);
            expect(spy).to.have.been.called.with({
                basePath: "old_basepath",
                domainName: "test_domain",
                patchOperations: [
                    {
                        op: "replace",
                        path: "/basePath",
                        value: "test_basepath",
                    },
                ],
            });
        });

        it("Updates basepath mapping for regional HTTP/WS api", async () => {
            AWS.mock("ApiGatewayV2", "updateApiMapping", (params, callback) => {
                callback(null, params);
            });
            const plugin = constructPlugin({
                apiType: "http",
                basePath: "test_basepath",
                domainName: "test_domain",
                endpointType: "regional",
            });
            plugin.initializeVariables();
            plugin.initAWSResources();

            const dc: DomainConfig = new DomainConfig(plugin.serverless.service.custom.customDomain);
            dc.apiId = "test_api_id";
            dc.apiMapping = {ApiMappingId: "test_mapping_id"};
            dc.domainInfo = new DomainInfo({
                DomainNameConfigurations: [{
                    ApiGatewayDomainName: "fake_dist_name",
                    HostedZoneId: "fake_zone_id",
                    SecurityPolicy: "TLS_1_2",
                }],
            });

            const spy = chai.spy.on(plugin.apiGatewayWrapper.apiGatewayV2, "updateApiMapping");

            await plugin.apiGatewayWrapper.updateBasePathMapping(dc);
            expect(spy).to.have.been.called.with({
                ApiId: "test_api_id",
                ApiMappingId: "test_mapping_id",
                ApiMappingKey: dc.basePath,
                DomainName: dc.givenDomainName,
                Stage: "$default",
            });
        });

        it("Remove basepath mappings", async () => {
            AWS.mock("CloudFormation", "describeStackResource", (params, callback) => {
                // @ts-ignore
                callback(null, {
                    StackResourceDetail: {
                        LogicalResourceId: "ApiGatewayRestApi",
                        PhysicalResourceId: "test_rest_api_id",
                    },
                });
            });
            AWS.mock("ApiGatewayV2", "getApiMappings", (params, callback) => {
                // @ts-ignore
                callback(null, {
                    Items: [
                        {ApiId: "test_rest_api_id", MappingKey: "test", ApiMappingId: "test_mapping_id", Stage: "test"},
                    ],
                });
            });
            AWS.mock("ApiGatewayV2", "deleteApiMapping", (params, callback) => {
                callback(null, params);
            });

            const plugin = constructPlugin({
                basePath: "test_basepath",
                domainName: "test_domain",
                restApiId: "test_rest_api_id",
            });
            plugin.initializeVariables();
            plugin.initAWSResources();

            plugin.domains[0].apiMapping = {ApiMappingId: "test_mapping_id"};

            const spy = chai.spy.on(plugin.apiGatewayWrapper.apiGatewayV2, "deleteApiMapping");

            await plugin.removeBasePathMappings();
            expect(spy).to.have.been.called.with({
                ApiMappingId: "test_mapping_id",
                DomainName: "test_domain",
            });
        });

        it("Add Distribution Domain Name, Domain Name, and HostedZoneId to stack output", () => {
            const plugin = constructPlugin({
                domainName: "test_domain",
            });

            const dc: DomainConfig = new DomainConfig(plugin.serverless.service.custom.customDomain);

            dc.domainInfo = new DomainInfo({
                distributionDomainName: "fake_dist_name",
                distributionHostedZoneId: "fake_zone_id",
                domainName: "fake_domain",
            });

            plugin.addOutputs(dc);

            const cfTemplate = plugin.serverless.service.provider.compiledCloudFormationTemplate.Outputs;
            expect(cfTemplate).to.not.equal(undefined);
        });

        it("(none) is added if basepath is an empty string", async () => {
            AWS.mock("APIGateway", "createBasePathMapping", (params, callback) => {
                callback(null, params);
            });

            const plugin = constructPlugin({
                basePath: "",
                domainName: "test_domain",
            });
            plugin.initializeVariables();
            plugin.initAWSResources();

            const dc: DomainConfig = new DomainConfig(plugin.serverless.service.custom.customDomain);

            dc.apiId = "test_rest_api_id";

            const spy = chai.spy.on(plugin.apiGatewayWrapper.apiGateway, "createBasePathMapping");

            await plugin.apiGatewayWrapper.createBasePathMapping(dc);
            expect(spy).to.have.been.called.with({
                basePath: "(none)",
                domainName: "test_domain",
                restApiId: "test_rest_api_id",
                stage: "test",
            });
        });

        it("(none) is added if no value is given for basepath (null)", async () => {
            AWS.mock("APIGateway", "createBasePathMapping", (params, callback) => {
                callback(null, params);
            });

            const plugin = constructPlugin({
                basePath: null,
                domainName: "test_domain",
            });
            plugin.initializeVariables();
            plugin.initAWSResources();

            const dc: DomainConfig = new DomainConfig(plugin.serverless.service.custom.customDomain);

            dc.apiId = "test_rest_api_id";

            const spy = chai.spy.on(plugin.apiGatewayWrapper.apiGateway, "createBasePathMapping");

            await plugin.apiGatewayWrapper.createBasePathMapping(dc);
            expect(spy).to.have.been.called.with({
                basePath: "(none)",
                domainName: "test_domain",
                restApiId: "test_rest_api_id",
                stage: "test",
            });
        });

        it("(none) is added if basepath attribute is missing (undefined)", async () => {
            AWS.mock("APIGateway", "createBasePathMapping", (params, callback) => {
                callback(null, params);
            });

            const plugin = constructPlugin({
                domainName: "test_domain",
            });
            plugin.initializeVariables();
            plugin.initAWSResources();

            const dc: DomainConfig = new DomainConfig(plugin.serverless.service.custom.customDomain);

            dc.apiId = "test_rest_api_id";

            const spy = chai.spy.on(plugin.apiGatewayWrapper.apiGateway, "createBasePathMapping");

            await plugin.apiGatewayWrapper.createBasePathMapping(dc);
            expect(spy).to.have.been.called.with({
                basePath: "(none)",
                domainName: "test_domain",
                restApiId: "test_rest_api_id",
                stage: "test",
            });
        });

        it("stage was not given", async () => {
            AWS.mock("APIGateway", "createBasePathMapping", (params, callback) => {
                callback(null, params);
            });

            const plugin = constructPlugin({
                domainName: "test_domain",
            });
            plugin.initializeVariables();
            plugin.initAWSResources();

            const dc: DomainConfig = new DomainConfig(plugin.serverless.service.custom.customDomain);

            dc.apiId = "test_rest_api_id";

            const spy = chai.spy.on(plugin.apiGatewayWrapper.apiGateway, "createBasePathMapping");

            await plugin.apiGatewayWrapper.createBasePathMapping(dc);
            expect(spy).to.have.been.called.with({
                basePath: "(none)",
                domainName: "test_domain",
                restApiId: "test_rest_api_id",
                stage: "test",
            });
        });

        afterEach(() => {
            AWS.restore();
            consoleOutput = [];
        });
    });

    describe("Create a New Domain Name", () => {
        it("Get a given certificate arn", async () => {
            AWS.mock("ACM", "listCertificates", certTestData);

            const options = {
                certificateArn: "test_given_arn",
                endpointType: "REGIONAL",
            };
            const plugin = constructPlugin(options);
            plugin.initializeVariables();

            const dc: DomainConfig = new DomainConfig(plugin.serverless.service.custom.customDomain);
            const acm = new ACMWrapper(dc.endpointType);
            const result = await acm.getCertArn(dc);

            expect(result).to.equal("test_given_arn");
        });

        it("Get a given certificate name", async () => {
            AWS.mock("ACM", "listCertificates", certTestData);

<<<<<<< HEAD
    it("Get a given wildcard certificate name", async () => {
      AWS.mock("ACM", "listCertificates", certTestData);

      const options = {
        domainName: '*.test_domain'
      }
      const plugin = constructPlugin(options);
      plugin.acm = new aws.ACM();

      const dc: DomainConfig = new DomainConfig(plugin.serverless.service.custom.customDomain);

      const result = await plugin.getCertArn(dc);

      expect(result).to.equal("test_arn");
    });

    it("Create a domain name", async () => {
      AWS.mock("APIGateway", "createDomainName", (params, callback) => {
        callback(null, { distributionDomainName: "foo", securityPolicy: "TLS_1_2"});
      });
=======
            const plugin = constructPlugin({certificateName: "cert_name"});
            plugin.initializeVariables();
>>>>>>> 758cea7c

            const dc: DomainConfig = new DomainConfig(plugin.serverless.service.custom.customDomain);
            const acm = new ACMWrapper(dc.endpointType);
            const result = await acm.getCertArn(dc);

            expect(result).to.equal("test_given_cert_name");
        });

        it("Create a domain name", async () => {
            AWS.mock("APIGateway", "createDomainName", (params, callback) => {
                callback(null, {distributionDomainName: "foo", securityPolicy: "TLS_1_2"});
            });

            const plugin = constructPlugin({domainName: "test_domain"});
            plugin.initializeVariables();
            plugin.initAWSResources();

            const dc: DomainConfig = new DomainConfig(plugin.serverless.service.custom.customDomain);

            dc.certificateArn = "fake_cert";

            await plugin.apiGatewayWrapper.createCustomDomain(dc);

            expect(dc.domainInfo.domainName).to.equal("foo");
            expect(dc.domainInfo.securityPolicy).to.equal("TLS_1_2");
        });

        it("Create an HTTP domain name", async () => {
            AWS.mock("ApiGatewayV2", "createDomainName", (params, callback) => {
                callback(null, {DomainName: "foo", DomainNameConfigurations: [{SecurityPolicy: "TLS_1_2"}]});
            });

            const plugin = constructPlugin({domainName: "test_domain", apiType: "http", endpointType: "regional"});
            plugin.initializeVariables();
            plugin.initAWSResources();

            const dc: DomainConfig = new DomainConfig(plugin.serverless.service.custom.customDomain);

            dc.certificateArn = "fake_cert";

            await plugin.apiGatewayWrapper.createCustomDomain(dc);

            expect(dc.domainInfo.domainName).to.equal("foo");
            expect(dc.domainInfo.securityPolicy).to.equal("TLS_1_2");
        });

        it("Create a domain name with specific TLS version", async () => {
            AWS.mock("APIGateway", "createDomainName", (params, callback) => {
                callback(null, {distributionDomainName: "foo", securityPolicy: "TLS_1_2"});
            });

            const plugin = constructPlugin({domainName: "test_domain", securityPolicy: "tls_1_2"});
            plugin.initializeVariables();
            plugin.initAWSResources();

            const dc: DomainConfig = new DomainConfig(plugin.serverless.service.custom.customDomain);

            dc.certificateArn = "fake_cert";

            await plugin.apiGatewayWrapper.createCustomDomain(dc);

            expect(dc.domainInfo.domainName).to.equal("foo");
            expect(dc.domainInfo.securityPolicy).to.equal("TLS_1_2");
        });

        it("Create a domain name with tags", async () => {
            AWS.mock("APIGateway", "createDomainName", (params, callback) => {
                callback(null, {distributionDomainName: "foo", securityPolicy: "TLS_1_2"});
            });

            const plugin = constructPlugin({domainName: "test_domain"});
            plugin.initializeVariables();
            plugin.initAWSResources();

            const dc: DomainConfig = new DomainConfig(plugin.serverless.service.custom.customDomain);
            dc.certificateArn = "fake_cert";

            const spy = chai.spy.on(plugin.apiGatewayWrapper.apiGateway, "createDomainName");
            await plugin.apiGatewayWrapper.createCustomDomain(dc);
            const expectedParams = {
                domainName: dc.givenDomainName,
                endpointConfiguration: {
                    types: [dc.endpointType],
                },
                securityPolicy: dc.securityPolicy,
                tags: {
                    ...plugin.serverless.service.provider.stackTags,
                    ...plugin.serverless.service.provider.tags,
                },
                certificateArn: dc.certificateArn
            }
            expect(spy).to.have.been.called.with(expectedParams);
        });

        it("Create new A and AAAA Alias Records", async () => {
            AWS.mock("Route53", "listHostedZones", (params, callback) => {
                // @ts-ignore
                callback(null, {
                    HostedZones: [{
                        Config: {PrivateZone: false},
                        Id: "test_host_id",
                        Name: "test_domain",
                    }],
                });
            });

            AWS.mock("Route53", "changeResourceRecordSets", (params, callback) => {
                // @ts-ignore
                callback(null, params);
            });

            const plugin = constructPlugin({basePath: "test_basepath", domainName: "test_domain"});
            const route53Wrapper = new Route53Wrapper();

            const dc: DomainConfig = new DomainConfig(plugin.serverless.service.custom.customDomain);

            dc.domainInfo = new DomainInfo(
                {
                    distributionDomainName: "test_distribution_name",
                    distributionHostedZoneId: "test_id",
                },
            );

            const spy = chai.spy.on(route53Wrapper.route53, "changeResourceRecordSets");

            await route53Wrapper.changeResourceRecordSet("UPSERT", dc);

            const expectedParams = {
                ChangeBatch: {
                    Changes: [
                        {
                            Action: "UPSERT",
                            ResourceRecordSet: {
                                AliasTarget: {
                                    DNSName: "test_distribution_name",
                                    EvaluateTargetHealth: false,
                                    HostedZoneId: "test_id",
                                },
                                Name: "test_domain",
                                Type: "A",
                            },
                        },
                        {
                            Action: "UPSERT",
                            ResourceRecordSet: {
                                AliasTarget: {
                                    DNSName: "test_distribution_name",
                                    EvaluateTargetHealth: false,
                                    HostedZoneId: "test_id",
                                },
                                Name: "test_domain",
                                Type: "AAAA",
                            },
                        },
                    ],
                    Comment: `Record created by "${Globals.pluginName}"`
                },
                HostedZoneId: "test_host_id",
            };
            expect(spy).to.have.been.called.with(expectedParams);
        });

        it("Create new A Alias Record Only", async () => {
            AWS.mock("Route53", "listHostedZones", (params, callback) => {
                // @ts-ignore
                callback(null, {
                    HostedZones: [{
                        Name: "test_domain",
                        Id: "test_host_id",
                        Config: {PrivateZone: false}
                    }]
                });
            });

            AWS.mock("Route53", "changeResourceRecordSets", (params, callback) => {
                // @ts-ignore
                callback(null, params);
            });

            const plugin = constructPlugin({
                basePath: "test_basepath",
                createRoute53IPv6Record: false,
                domainName: "test_domain",
            });
            const route53Wrapper = new Route53Wrapper();
            const dc: DomainConfig = new DomainConfig(plugin.serverless.service.custom.customDomain);

            dc.domainInfo = new DomainInfo({
                distributionDomainName: "test_distribution_name",
                distributionHostedZoneId: "test_id",
            });

            const spy = chai.spy.on(route53Wrapper.route53, "changeResourceRecordSets");

            await route53Wrapper.changeResourceRecordSet("UPSERT", dc);

            const expectedParams = {
                ChangeBatch: {
                    Changes: [
                        {
                            Action: "UPSERT",
                            ResourceRecordSet: {
                                AliasTarget: {
                                    DNSName: "test_distribution_name",
                                    EvaluateTargetHealth: false,
                                    HostedZoneId: "test_id",
                                },
                                Name: "test_domain",
                                Type: "A",
                            },
                        },
                    ],
                    Comment: `Record created by "${Globals.pluginName}"`
                },
                HostedZoneId: "test_host_id",
            };
            expect(spy).to.have.been.called.with(expectedParams);
        });

        it("Do not create a Route53 record", async () => {
            const plugin = constructPlugin({
                createRoute53Record: false,
                domainName: "test_domain",
            });

            const dc: DomainConfig = new DomainConfig(plugin.serverless.service.custom.customDomain);
            const route53Wrapper = new Route53Wrapper();

            const result = await route53Wrapper.changeResourceRecordSet("UPSERT", dc);
            expect(result).to.equal(undefined);
        });

        afterEach(() => {
            AWS.restore();
            consoleOutput = [];
        });
    });

    describe("Gets existing basepath mappings correctly", () => {
        it("Returns current api mapping", async () => {
            AWS.mock("ApiGatewayV2", "getApiMappings", (params, callback) => {
                callback(null, {
                    Items: [
                        {ApiId: "test_rest_api_id", ApiMappingKey: "api", ApiMappingId: "fake_id", Stage: "test"},
                    ],
                });
            });

            const plugin = constructPlugin({
                apiType: Globals.apiTypes.rest,
                basePath: "api",
                domainName: "test_domain",
            });

            const dc: DomainConfig = new DomainConfig(plugin.serverless.service.custom.customDomain);
            dc.apiId = "test_rest_api_id";

            plugin.initializeVariables();
            plugin.initAWSResources();

            const result = await plugin.apiGatewayWrapper.getApiMappings(dc);
            expect(result[0]).to.eql({
                ApiId: "test_rest_api_id",
                ApiMappingId: "fake_id",
                ApiMappingKey: "api",
                Stage: "test",
            });
        });

        afterEach(() => {
            AWS.restore();
            consoleOutput = [];
        });
    });

    describe("Gets Rest API id correctly", () => {
        it("Fetches REST API id correctly when no ApiGateway specified", async () => {
            AWS.mock("CloudFormation", "describeStacks", (params, callback) => {
                // @ts-ignore
                callback(null, {
                    Stacks: [
                        {
                            StackName: "custom-stage-name-NestedStackOne-U89W84TQIHJK",
                            RootId: "arn:aws:cloudformation:us-east-1:000000000000:stack/custom-stage-name/xxxxxxxx-xxxx-xxxx-xxxx-xxxxxxxxxxxx",
                        },
                        {
                            StackName: "custom-stage-name-NestedStackTwo-U89W84TQIHJK",
                            RootId: "arn:aws:cloudformation:us-east-1:000000000000:stack/custom-stage-name/xxxxxxxx-xxxx-xxxx-xxxx-xxxxxxxxxxxx",
                        },
                        {
                            StackName: "outside-stack-NestedStackZERO-U89W84TQIHJK",
                            RootId: "arn:aws:cloudformation:us-east-1:000000000000:stack/outside-stack/xxxxxxxx-xxxx-xxxx-xxxx-xxxxxxxxxxxx",
                        },
                    ],
                });
            });
            AWS.mock("CloudFormation", "describeStackResource", (params, callback) => {
                if (params.StackName === "custom-stage-name") {
                    throw new Error("error");
                }
                // @ts-ignore
                callback(null, {
                    StackResourceDetail: {
                        LogicalResourceId: "ApiGatewayRestApi",
                        PhysicalResourceId: "test_rest_api_id",
                    },
                });
            });
            const plugin = constructPlugin({
                basePath: "test_basepath",
                domainName: "test_domain",
            });
            plugin.initializeVariables();
            plugin.initAWSResources();

            const dc: DomainConfig = new DomainConfig(plugin.serverless.service.custom.customDomain);

            const spy = chai.spy.on(plugin.cloudFormationWrapper.cloudFormation, "describeStackResource");

            const result = await plugin.getApiId(dc);

            expect(result).to.equal("test_rest_api_id");
            expect(spy).to.have.been.called.exactly(2);
            expect(spy).to.have.been.called.with({
                LogicalResourceId: "ApiGatewayRestApi",
                StackName: "custom-stage-name-NestedStackOne-U89W84TQIHJK",
            });
        });

        it("Gets HTTP API id correctly when no ApiGateway specified", async () => {
            AWS.mock("CloudFormation", "describeStacks", (params, callback) => {
                // @ts-ignore
                callback(null, {
                    Stacks: [
                        {
                            StackName: "custom-stage-name-NestedStackOne-U89W84TQIHJK",
                            RootId: "arn:aws:cloudformation:us-east-1:000000000000:stack/custom-stage-name/xxxxxxxx-xxxx-xxxx-xxxx-xxxxxxxxxxxx",
                        },
                        {
                            StackName: "custom-stage-name-NestedStackTwo-U89W84TQIHJK",
                            RootId: "arn:aws:cloudformation:us-east-1:000000000000:stack/custom-stage-name/xxxxxxxx-xxxx-xxxx-xxxx-xxxxxxxxxxxx",
                        },
                        {
                            StackName: "outside-stack-NestedStackZERO-U89W84TQIHJK",
                            RootId: "arn:aws:cloudformation:us-east-1:000000000000:stack/outside-stack/xxxxxxxx-xxxx-xxxx-xxxx-xxxxxxxxxxxx",
                        },
                    ],
                });
            });
            AWS.mock("CloudFormation", "describeStackResource", (params, callback) => {
                if (params.StackName === "custom-stage-name") {
                    throw new Error("error");
                }
                // @ts-ignore
                callback(null, {
                    StackResourceDetail:
                        {
                            LogicalResourceId: "HttpApi",
                            PhysicalResourceId: "test_http_api_id",
                        },
                });
            });
            const plugin = constructPlugin({
                apiType: "http",
                basePath: "test_basepath",
                domainName: "test_domain",
                endpointType: "regional",
            });
            plugin.initializeVariables();
            plugin.initAWSResources();

            const dc: DomainConfig = new DomainConfig(plugin.serverless.service.custom.customDomain);

            const spy = chai.spy.on(plugin.cloudFormationWrapper.cloudFormation, "describeStackResource");

            const result = await plugin.getApiId(dc);
            expect(result).to.equal("test_http_api_id");
            expect(spy).to.have.been.called.exactly(2);
            expect(spy).to.have.been.called.with({
                LogicalResourceId: "HttpApi",
                StackName: "custom-stage-name-NestedStackOne-U89W84TQIHJK",
            });
        });

        it("Gets Websocket API id correctly when no ApiGateway specified", async () => {
            AWS.mock("CloudFormation", "describeStacks", (params, callback) => {
                // @ts-ignore
                callback(null, {
                    Stacks: [
                        {
                            StackName: "custom-stage-name-NestedStackOne-U89W84TQIHJK",
                            RootId: "arn:aws:cloudformation:us-east-1:000000000000:stack/custom-stage-name/xxxxxxxx-xxxx-xxxx-xxxx-xxxxxxxxxxxx",
                        },
                        {
                            StackName: "custom-stage-name-NestedStackTwo-U89W84TQIHJK",
                            RootId: "arn:aws:cloudformation:us-east-1:000000000000:stack/custom-stage-name/xxxxxxxx-xxxx-xxxx-xxxx-xxxxxxxxxxxx",
                        },
                        {
                            StackName: "custom-stage-name"
                        },
                    ],
                });
            });
            AWS.mock("CloudFormation", "describeStackResource", (params, callback) => {
                const skipNames = ["custom-stage-name", "custom-stage-name-NestedStackOne-U89W84TQIHJK"];
                if (skipNames.indexOf(params.StackName) !== -1) {
                    throw new Error("error");
                }
                // @ts-ignore
                callback(null, {
                    StackResourceDetail:
                        {
                            LogicalResourceId: "WebsocketsApi",
                            PhysicalResourceId: "test_ws_api_id",
                        },
                });
            });
            const plugin = constructPlugin({
                apiType: "websocket",
                basePath: "test_basepath",
                domainName: "test_domain",
                endpointType: "regional",
            });
            plugin.initializeVariables();
            plugin.initAWSResources();

            const dc: DomainConfig = new DomainConfig(plugin.serverless.service.custom.customDomain);

            const spy = chai.spy.on(plugin.cloudFormationWrapper.cloudFormation, "describeStackResource");

            const result = await plugin.getApiId(dc);
            expect(result).to.equal("test_ws_api_id");
            expect(spy).to.have.been.called.exactly(3);
            expect(spy).to.have.been.called.with({
                LogicalResourceId: "WebsocketsApi",
                StackName: "custom-stage-name-NestedStackTwo-U89W84TQIHJK",
            });
        });

        it("serverless.yml defines explicitly the apiGateway", async () => {
            AWS.mock("CloudFormation", "describeStackResource", (params, callback) => {
                // @ts-ignore
                callback(null, {
                    StackResourceDetail:
                        {
                            LogicalResourceId: "ApiGatewayRestApi",
                            PhysicalResourceId: "test_rest_api_id",
                        },
                });
            });

            const plugin = constructPlugin({
                basePath: "test_basepath",
                domainName: "test_domain",
            });
            plugin.initializeVariables();
            plugin.initAWSResources();
            plugin.serverless.service.provider.apiGateway.restApiId = "custom_test_rest_api_id";

            const dc: DomainConfig = new DomainConfig(plugin.serverless.service.custom.customDomain);

            const result = await plugin.getApiId(dc);
            expect(result).to.equal("custom_test_rest_api_id");
        });

        afterEach(() => {
            AWS.restore();
            consoleOutput = [];
        });
    });

    describe("Delete the new domain", () => {
        it("Find available domains", async () => {
            AWS.mock("APIGateway", "getDomainName", (params, callback) => {
                callback(null, {distributionDomainName: "test_domain"});
            });

            const plugin = constructPlugin({
                basePath: "test_basepath",
                domainName: "test_domain",
            });

            for (const domain of plugin.domains) {
                domain.domainInfo = await plugin.apiGatewayWrapper.getCustomDomainInfo(domain);
                expect(domain.domainInfo.domainName).to.equal("test_domain");
            }
        });

        it("Delete A Alias Record", async () => {
            AWS.mock("Route53", "listHostedZones", (params, callback) => {
                // @ts-ignore
                callback(null, {
                    HostedZones: [{
                        Config: {PrivateZone: false},
                        Id: "test_host_id",
                        Name: "test_domain",
                    }],
                });
            });

            AWS.mock("Route53", "changeResourceRecordSets", (params, callback) => {
                // @ts-ignore
                callback(null, params);
            });

            const plugin = constructPlugin({
                basePath: "test_basepath",
                domainName: "test_domain",
            });
            const route53Wrapper = new Route53Wrapper();
            const dc: DomainConfig = new DomainConfig(plugin.serverless.service.custom.customDomain);
            const spy = chai.spy.on(route53Wrapper.route53, "changeResourceRecordSets");

            dc.domainInfo = new DomainInfo({
                distributionDomainName: "test_distribution_name",
                distributionHostedZoneId: "test_id",
            });

            await route53Wrapper.changeResourceRecordSet("DELETE", dc);
            const expectedParams = {
                ChangeBatch: {
                    Changes: [
                        {
                            Action: "DELETE",
                            ResourceRecordSet: {
                                AliasTarget: {
                                    DNSName: "test_distribution_name",
                                    EvaluateTargetHealth: false,
                                    HostedZoneId: "test_id",
                                },
                                Name: "test_domain",
                                Type: "A",
                            },
                        },
                        {
                            Action: "DELETE",
                            ResourceRecordSet: {
                                AliasTarget: {
                                    DNSName: "test_distribution_name",
                                    EvaluateTargetHealth: false,
                                    HostedZoneId: "test_id",
                                },
                                Name: "test_domain",
                                Type: "AAAA",
                            },
                        },
                    ],
                    Comment: `Record created by "${Globals.pluginName}"`
                },
                HostedZoneId: "test_host_id"
            };
            expect(spy).to.be.called.with(expectedParams);

        });

        it("Delete the domain name", async () => {
            AWS.mock("ApiGatewayV2", "deleteDomainName", (params, callback) => {
                callback(null, {});
            });

            const plugin = constructPlugin({
                basePath: "test_basepath",
                domainName: "test_domain",
            });
            plugin.initAWSResources();

            const dc: DomainConfig = new DomainConfig(plugin.serverless.service.custom.customDomain);

            const spy = chai.spy.on(plugin.apiGatewayWrapper.apiGatewayV2, "deleteDomainName");

            await plugin.apiGatewayWrapper.deleteCustomDomain(dc);
            expect(spy).to.be.called.with({
                DomainName: "test_domain",
            });
        });

        afterEach(() => {
            AWS.restore();
            consoleOutput = [];
        });
    });

    describe("Hook Methods", () => {
        it("setupBasePathMapping", async () => {
            AWS.mock("ApiGatewayV2", "getDomainName", (params, callback) => {
                callback(null, {
                    DomainName: "test_domain",
                    DomainNameConfigurations: [{ApiGatewayDomainName: "fake_dist_name"}],
                });
            });
            AWS.mock("ApiGatewayV2", "getApiMappings", (params, callback) => {
                callback(null, {Items: []});
            });
            AWS.mock("APIGateway", "createBasePathMapping", (params, callback) => {
                callback(null, params);
            });
            AWS.mock("CloudFormation", "describeStacks", (params, callback) => {
                // @ts-ignore
                callback(null, {
                    Stacks: [
                        {
                            StackName: "custom-stage-name-NestedStackOne-U89W84TQIHJK",
                            RootId: "arn:aws:cloudformation:us-east-1:000000000000:stack/custom-stage-name/xxxxxxxx-xxxx-xxxx-xxxx-xxxxxxxxxxxx",
                        },
                        {
                            StackName: "custom-stage-name-NestedStackTwo-U89W84TQIHJK",
                            RootId: "arn:aws:cloudformation:us-east-1:000000000000:stack/custom-stage-name/xxxxxxxx-xxxx-xxxx-xxxx-xxxxxxxxxxxx",
                        },
                        {
                            StackName: "outside-stack-NestedStackZERO-U89W84TQIHJK",
                            RootId: "arn:aws:cloudformation:us-east-1:000000000000:stack/outside-stack/xxxxxxxx-xxxx-xxxx-xxxx-xxxxxxxxxxxx",
                        },
                    ],
                });
            });
            AWS.mock("CloudFormation", "describeStackResource", (params, callback) => {
                // @ts-ignore
                callback(null, {
                    StackResourceDetail:
                        {
                            LogicalResourceId: "ApiGatewayRestApi",
                            PhysicalResourceId: "test_rest_api_id",
                        },
                });
            });
            const plugin = constructPlugin({domainName: "test_domain"});
            plugin.initializeVariables();
            plugin.initAWSResources();

            const spy = chai.spy.on(plugin.apiGatewayWrapper, "createBasePathMapping");

            await plugin.setupBasePathMappings();

            expect(spy).to.be.called();
        });

        it("deleteDomain", async () => {
            AWS.mock("ApiGatewayV2", "getDomainName", (params, callback) => {
                callback(null, {DomainName: "test_domain", DomainNameConfigurations: [{HostedZoneId: "test_id"}]});
            });
            AWS.mock("ApiGatewayV2", "deleteDomainName", (params, callback) => {
                callback(null, {});
            });
            AWS.mock("Route53", "listHostedZones", (params, callback) => {
                // @ts-ignore
                callback(null, {HostedZones: [{Name: "test_domain", Id: "test_id", Config: {PrivateZone: false}}]});
            });
            AWS.mock("Route53", "changeResourceRecordSets", (params, callback) => {
                // @ts-ignore
                callback(null, params);
            });

            const plugin = constructPlugin({domainName: "test_domain"});
            plugin.initializeVariables();
            plugin.initAWSResources();

            await plugin.deleteDomains();
            expect(consoleOutput[0]).to.equal(`Custom domain ${plugin.domains[0].givenDomainName} was deleted.`);
        });

        it("createDomain if one does not exist before", async () => {
            AWS.mock("ACM", "listCertificates", certTestData);
            AWS.mock("ApiGatewayV2", "getDomainName", (params, callback) => {
                // @ts-ignore
                callback({code: "NotFoundException"}, {});
            });
            AWS.mock("APIGateway", "createDomainName", (params, callback) => {
                callback(null, {distributionDomainName: "foo", regionalHostedZoneId: "test_id"});
            });
            AWS.mock("Route53", "listHostedZones", (params, callback) => {
                // @ts-ignore
                callback(null, {
                    HostedZones: [{Name: "test_domain", Id: "test_id", Config: {PrivateZone: false}}],
                });
            });
            AWS.mock("Route53", "changeResourceRecordSets", (params, callback) => {
                // @ts-ignore
                callback(null, params);
            });

            const plugin = constructPlugin({domainName: "test_domain"});
            plugin.initializeVariables();
            plugin.initializeVariables();
            plugin.initAWSResources();

            await plugin.createDomains();
            expect(consoleOutput[0]).to.contains("test_domain does not exist")
            expect(consoleOutput[1]).to.contains(
                `Custom domain ${plugin.domains[0].givenDomainName} was created.`
            );
        });

        it("Does not create domain if one existed before", async () => {
            AWS.mock("ACM", "listCertificates", certTestData);
            AWS.mock("ApiGatewayV2", "getDomainName", (params, callback) => {
                callback(null, {DomainName: "test_domain", DomainNameConfigurations: [{HostedZoneId: "test_id"}]});
            });
            AWS.mock("APIGateway", "createDomainName", (params, callback) => {
                callback(null, {distributionDomainName: "foo", regionalHostedZoneId: "test_id"});
            });
            AWS.mock("Route53", "listHostedZones", (params, callback) => {
                // @ts-ignore
                callback(null, {HostedZones: [{Name: "test_domain", Id: "test_id", Config: {PrivateZone: false}}]});
            });
            AWS.mock("Route53", "changeResourceRecordSets", (params, callback) => {
                // @ts-ignore
                callback(null, params);
            });

            const plugin = constructPlugin({domainName: "test_domain"});
            plugin.initializeVariables();
            plugin.initAWSResources();
            plugin.initializeVariables();
            await plugin.createDomains();
            expect(consoleOutput[0]).to.equal(`Custom domain test_domain already exists.`);
            expect(consoleOutput[1]).to.contains(`Custom domain test_domain was created.`);
        });

        afterEach(() => {
            AWS.restore();
            consoleOutput = [];
        });
    });

    describe("Select Hosted Zone", () => {
        it("Natural order", async () => {
            AWS.mock("Route53", "listHostedZones", (params, callback) => {
                // @ts-ignore
                callback(null, {
                    HostedZones: [
                        {Name: "aaa.com.", Id: "/hostedzone/test_id_0", Config: {PrivateZone: false}},
                        {Name: "bbb.aaa.com.", Id: "/hostedzone/test_id_1", Config: {PrivateZone: false}},
                        {Name: "ccc.bbb.aaa.com.", Id: "/hostedzone/test_id_2", Config: {PrivateZone: false}},
                        {Name: "ddd.ccc.bbb.aaa.com.", Id: "/hostedzone/test_id_3", Config: {PrivateZone: false}},
                    ],
                });
            });

            const plugin = constructPlugin({domainName: "ccc.bbb.aaa.com"});
            plugin.initializeVariables();

            const route53Wrapper = new Route53Wrapper();
            const result = await route53Wrapper.getRoute53HostedZoneId(plugin.domains[0]);

            expect(result).to.equal("test_id_2");
        });

        it("Reverse order", async () => {
            AWS.mock("Route53", "listHostedZones", (params, callback) => {
                // @ts-ignore
                callback(null, {
                    HostedZones: [
                        {Name: "ddd.ccc.bbb.aaa.com.", Id: "/hostedzone/test_id_0", Config: {PrivateZone: false}},
                        {Name: "ccc.bbb.aaa.com.", Id: "/hostedzone/test_id_1", Config: {PrivateZone: false}},
                        {Name: "bbb.aaa.com.", Id: "/hostedzone/test_id_2", Config: {PrivateZone: false}},
                        {Name: "aaa.com.", Id: "/hostedzone/test_id_3", Config: {PrivateZone: false}},
                    ],
                });
            });

            const plugin = constructPlugin({domainName: "test.ccc.bbb.aaa.com"});
            plugin.initializeVariables();

            const route53Wrapper = new Route53Wrapper();
            const result = await route53Wrapper.getRoute53HostedZoneId(plugin.domains[0]);

            expect(result).to.equal("test_id_1");
        });

        it("Random order", async () => {
            AWS.mock("Route53", "listHostedZones", (params, callback) => {
                // @ts-ignore
                callback(null, {
                    HostedZones: [
                        {Name: "bbb.aaa.com.", Id: "/hostedzone/test_id_0", Config: {PrivateZone: false}},
                        {Name: "ddd.ccc.bbb.aaa.com.", Id: "/hostedzone/test_id_1", Config: {PrivateZone: false}},
                        {Name: "ccc.bbb.aaa.com.", Id: "/hostedzone/test_id_2", Config: {PrivateZone: false}},
                        {Name: "aaa.com.", Id: "/hostedzone/test_id_3", Config: {PrivateZone: false}},
                    ],
                });
            });

            const plugin = constructPlugin({domainName: "test.ccc.bbb.aaa.com"});
            plugin.initializeVariables();

            const route53Wrapper = new Route53Wrapper();
            const result = await route53Wrapper.getRoute53HostedZoneId(plugin.domains[0]);

            expect(result).to.equal("test_id_2");
        });

        it("Sub domain name - only root hosted zones", async () => {
            AWS.mock("Route53", "listHostedZones", (params, callback) => {
                // @ts-ignore
                callback(null, {
                    HostedZones: [
                        {Name: "aaa.com.", Id: "/hostedzone/test_id_0", Config: {PrivateZone: false}},
                        {Name: "bbb.fr.", Id: "/hostedzone/test_id_1", Config: {PrivateZone: false}},
                        {Name: "ccc.com.", Id: "/hostedzone/test_id_3", Config: {PrivateZone: false}},
                    ],
                });
            });

            const plugin = constructPlugin({domainName: "bar.foo.bbb.fr"});
            plugin.initializeVariables();

            const route53Wrapper = new Route53Wrapper();
            const result = await route53Wrapper.getRoute53HostedZoneId(plugin.domains[0]);

            expect(result).to.equal("test_id_1");
        });

        it("With matching root and sub hosted zone", async () => {
            AWS.mock("Route53", "listHostedZones", (params, callback) => {
                // @ts-ignore
                callback(null, {
                    HostedZones: [
                        {Name: "a.aaa.com.", Id: "/hostedzone/test_id_0", Config: {PrivateZone: false}},
                        {Name: "aaa.com.", Id: "/hostedzone/test_id_1", Config: {PrivateZone: false}},
                    ],
                });
            });

            const plugin = constructPlugin({domainName: "test.a.aaa.com"});
            plugin.initializeVariables();

            const route53Wrapper = new Route53Wrapper();
            const result = await route53Wrapper.getRoute53HostedZoneId(plugin.domains[0]);

            expect(result).to.equal("test_id_0");
        });

        it("Sub domain name - natural order", async () => {
            AWS.mock("Route53", "listHostedZones", (params, callback) => {
                // @ts-ignore
                callback(null, {
                    HostedZones: [
                        {Name: "aaa.com.", Id: "/hostedzone/test_id_0", Config: {PrivateZone: false}},
                        {Name: "bbb.fr.", Id: "/hostedzone/test_id_1", Config: {PrivateZone: false}},
                        {Name: "foo.bbb.fr.", Id: "/hostedzone/test_id_3", Config: {PrivateZone: false}},
                        {Name: "ccc.com.", Id: "/hostedzone/test_id_4", Config: {PrivateZone: false}},
                    ],
                });
            });

            const plugin = constructPlugin({domainName: "bar.foo.bbb.fr"});
            plugin.initializeVariables();

            const route53Wrapper = new Route53Wrapper();
            const result = await route53Wrapper.getRoute53HostedZoneId(plugin.domains[0]);

            expect(result).to.equal("test_id_3");
        });

        it("Sub domain name - reverse order", async () => {
            AWS.mock("Route53", "listHostedZones", (params, callback) => {
                // @ts-ignore
                callback(null, {
                    HostedZones: [
                        {Name: "foo.bbb.fr.", Id: "/hostedzone/test_id_3", Config: {PrivateZone: false}},
                        {Name: "bbb.fr.", Id: "/hostedzone/test_id_1", Config: {PrivateZone: false}},
                        {Name: "ccc.com.", Id: "/hostedzone/test_id_4", Config: {PrivateZone: false}},
                        {Name: "aaa.com.", Id: "/hostedzone/test_id_0", Config: {PrivateZone: false}},
                    ],
                });
            });

            const plugin = constructPlugin({domainName: "bar.foo.bbb.fr"});
            plugin.initializeVariables();

            const route53Wrapper = new Route53Wrapper();
            const result = await route53Wrapper.getRoute53HostedZoneId(plugin.domains[0]);

            expect(result).to.equal("test_id_3");
        });

        it("Sub domain name - random order", async () => {
            AWS.mock("Route53", "listHostedZones", (params, callback) => {
                // @ts-ignore
                callback(null, {
                    HostedZones: [
                        {Name: "bbb.fr.", Id: "/hostedzone/test_id_1", Config: {PrivateZone: false}},
                        {Name: "aaa.com.", Id: "/hostedzone/test_id_0", Config: {PrivateZone: false}},
                        {Name: "foo.bbb.fr.", Id: "/hostedzone/test_id_3", Config: {PrivateZone: false}},
                    ],
                });
            });

            const plugin = constructPlugin({domainName: "bar.foo.bbb.fr"});
            plugin.initializeVariables();

            const route53Wrapper = new Route53Wrapper();
            const result = await route53Wrapper.getRoute53HostedZoneId(plugin.domains[0]);

            expect(result).to.equal("test_id_3");
        });

        it("Private zone domain name", async () => {
            AWS.mock("Route53", "listHostedZones", (params, callback) => {
                // @ts-ignore
                callback(null, {
                    HostedZones: [
                        {Name: "aaa.com.", Id: "/hostedzone/test_id_1", Config: {PrivateZone: false}},
                        {Name: "aaa.com.", Id: "/hostedzone/test_id_0", Config: {PrivateZone: true}}],
                });
            });

            const plugin = constructPlugin({domainName: "aaa.com", hostedZonePrivate: true});
            plugin.initializeVariables();

            const route53Wrapper = new Route53Wrapper();
            const result = await route53Wrapper.getRoute53HostedZoneId(plugin.domains[0]);

            expect(result).to.equal("test_id_0");
        });

        it("Undefined hostedZonePrivate should still allow private domains", async () => {
            AWS.mock("Route53", "listHostedZones", (params, callback) => {
                // @ts-ignore
                callback(null, {
                    HostedZones: [
                        {Name: "aaa.com.", Id: "/hostedzone/test_id_0", Config: {PrivateZone: true}},
                    ],
                });
            });

            const plugin = constructPlugin({domainName: "aaa.com"});
            plugin.initializeVariables();

            const route53Wrapper = new Route53Wrapper();
            const result = await route53Wrapper.getRoute53HostedZoneId(plugin.domains[0]);

            expect(result).to.equal("test_id_0");
        });

        afterEach(() => {
            AWS.restore();
            consoleOutput = [];
        });
    });

    describe("Error Catching", () => {
        it("If a certificate cannot be found when a name is given", async () => {
            AWS.mock("ACM", "listCertificates", certTestData);

            const options = {
                certificateName: "does_not_exist",
                domainName: "",
            };
            const plugin = constructPlugin(options);
            plugin.initializeVariables();
            const domain = plugin.domains[0];
            const acm = new ACMWrapper(domain.endpointType);

            return acm.getCertArn(domain).then(() => {
                throw new Error("Test has failed. getCertArn did not catch errors.");
            }).catch((err) => {
                const expectedErrorMessage = "Could not find the certificate does_not_exist.";
                expect(err.message).to.equal(expectedErrorMessage);
            });
        });

        it("Fail getHostedZone", async () => {
            AWS.mock("Route53", "listHostedZones", (params, callback) => {
                // @ts-ignore
                callback(null, {HostedZones: [{Name: "no_hosted_zone", Id: "test_id"}]});
            });

            const plugin = constructPlugin({domainName: "test_domain"});
            plugin.initializeVariables();

            const route53Wrapper = new Route53Wrapper();

            return route53Wrapper.getRoute53HostedZoneId(plugin.domains[0]).then(() => {
                throw new Error("Test has failed, getHostedZone did not catch errors.");
            }).catch((err) => {
                const expectedErrorMessage = "Could not find hosted zone \"test_domain\"";
                expect(err.message).to.equal(expectedErrorMessage);
            });
        });

        it("Domain summary failed", async () => {
            AWS.mock("ApiGatewayV2", "getDomainName", (params, callback) => {
                callback(null, null);
            });
            const plugin = constructPlugin({domainName: "test_domain"});
            plugin.initializeVariables();
            plugin.initAWSResources();

            return plugin.domainSummaries().then(() => {
                // check if distribution domain name is printed
            }).catch((err) => {
                const expectedErrorMessage = `Unable to fetch information about test_domain`;
                expect(err.message).to.contains(expectedErrorMessage);
            });
        });

        it("Should log if SLS_DEBUG is set", async () => {
            const plugin = constructPlugin({domainName: "test_domain"});
            plugin.initializeVariables();

            // set sls debug to true
            process.env.SLS_DEBUG = "True";
            Globals.logError("test message");
            expect(consoleOutput[0]).to.contain("test message");
        });

        it("Should not log if SLS_DEBUG is not set", async () => {
            const plugin = constructPlugin({domainName: "test_domain"});
            plugin.initializeVariables();

            Globals.logError("test message");
            expect(consoleOutput).to.not.contain("test message");
        });

        afterEach(() => {
            AWS.restore();
            consoleOutput = [];
            process.env.SLS_DEBUG = "";
        });
    });

    describe("Summary Printing", () => {
        it("Prints Summary", async () => {
            AWS.mock("ApiGatewayV2", "getDomainName", (params, callback) => {
                // @ts-ignore
                callback(null, {domainName: params, distributionDomainName: "test_distributed_domain_name"});
            });
            const plugin = constructPlugin({domainName: "test_domain"});
            plugin.initializeVariables();
            plugin.initAWSResources();

            await plugin.domainSummaries();
            expect(consoleOutput[0]).to.contain("Distribution Domain Name");
            expect(consoleOutput[1]).to.contain("test_domain");
            expect(consoleOutput[2]).to.contain("test_distributed_domain_name");
        });

        afterEach(() => {
            AWS.restore();
            consoleOutput = [];
        });
    });

    describe("Enable/disable functionality", () => {
        it("Should enable the plugin by default", () => {
            const plugin = constructPlugin({});

            plugin.initializeVariables();
            plugin.initAWSResources();

            const returnedCreds = plugin.apiGatewayWrapper.apiGateway.config.credentials;
            expect(returnedCreds.accessKeyId).to.equal(testCreds.accessKeyId);
            expect(returnedCreds.sessionToken).to.equal(testCreds.sessionToken);
            expect(plugin.domains).length.to.be.greaterThan(0);
            for (const domain of plugin.domains) {
                expect(domain.enabled).to.equal(true);
            }
        });

        it("Should enable the plugin when passing a true parameter with type boolean", () => {
            const plugin = constructPlugin({enabled: true});

            plugin.initializeVariables();
            plugin.initAWSResources();

            const returnedCreds = plugin.apiGatewayWrapper.apiGateway.config.credentials;
            expect(returnedCreds.accessKeyId).to.equal(testCreds.accessKeyId);
            expect(returnedCreds.sessionToken).to.equal(testCreds.sessionToken);
            expect(plugin.domains).length.to.be.greaterThan(0);
            for (const domain of plugin.domains) {
                expect(domain.enabled).to.equal(true);
            }
        });

        it("Should enable the plugin when passing a true parameter with type string", () => {
            const plugin = constructPlugin({enabled: "true"});

            plugin.initializeVariables();
            plugin.initAWSResources();

            const returnedCreds = plugin.apiGatewayWrapper.apiGateway.config.credentials;
            expect(returnedCreds.accessKeyId).to.equal(testCreds.accessKeyId);
            expect(returnedCreds.sessionToken).to.equal(testCreds.sessionToken);
            expect(plugin.domains).length.to.be.greaterThan(0);
            for (const domain of plugin.domains) {
                expect(domain.enabled).to.equal(true);
            }
        });

        it("Should disable the plugin when passing a false parameter with type boolean", () => {
            const plugin = constructPlugin({enabled: false});

            plugin.initializeVariables();

            expect(plugin.domains.length).to.equal(0);
        });

        it("Should disable the plugin when passing a false parameter with type string", () => {
            const plugin = constructPlugin({enabled: "false"});

            plugin.initializeVariables();

            expect(plugin.domains.length).to.equal(0);
        });

        it("createDomain should do nothing when domain manager is disabled", async () => {
            const plugin = constructPlugin({enabled: false});

            await plugin.hookWrapper(plugin.createDomains);

            expect(plugin.domains.length).to.equal(0);
        });

        it("deleteDomain should do nothing when domain manager is disabled", async () => {
            const plugin = constructPlugin({enabled: false});

            await plugin.hookWrapper(plugin.deleteDomains);

            expect(plugin.domains.length).to.equal(0);
        });

        it("setUpBasePathMapping should do nothing when domain manager is disabled", async () => {
            const plugin = constructPlugin({enabled: false});

            await plugin.hookWrapper(plugin.setupBasePathMappings);

            expect(plugin.domains.length).to.equal(0);
        });

        it("removeBasePathMapping should do nothing when domain manager is disabled", async () => {
            const plugin = constructPlugin({enabled: false});

            await plugin.hookWrapper(plugin.removeBasePathMappings);

            expect(plugin.domains.length).to.equal(0);
        });

        it("domainSummary should do nothing when domain manager is disabled", async () => {
            const plugin = constructPlugin({enabled: false});

            await plugin.hookWrapper(plugin.domainSummaries);

            expect(plugin.domains.length).to.equal(0);
        });

        it("Should throw an Error when passing a parameter that is not boolean", async () => {
            const plugin = constructPlugin({enabled: 0});

            let errored = false;
            try {
                await plugin.hookWrapper(null);
            } catch (err) {
                errored = true;
                expect(err.message).to.equal(`${Globals.pluginName}: Ambiguous boolean config: \"0\"`);
            }
            expect(errored).to.equal(true);
        });

        it("Should throw an Error when passing a parameter that cannot be converted to boolean", async () => {
            const plugin = constructPlugin({enabled: "yes"});

            let errored = false;
            try {
                await plugin.hookWrapper(null);
            } catch (err) {
                errored = true;
                expect(err.message).to.equal(`${Globals.pluginName}: Ambiguous boolean config: \"yes\"`);
            }
            expect(errored).to.equal(true);
        });

        afterEach(() => {
            consoleOutput = [];
        });
    });

    describe("Missing plugin configuration", () => {
        it("Should thrown an Error when plugin customDomain configuration object is missing", () => {
            const plugin = constructPlugin({});
            delete plugin.serverless.service.custom.customDomain;

            let errored = false;
            try {
                plugin.validateConfigExists();
            } catch (err) {
                errored = true;
                expect(err.message).to.equal(`${Globals.pluginName}: Plugin configuration is missing.`);
            }
            expect(errored).to.equal(true);
        });

        it("Should thrown an Error when Serverless custom configuration object is missing for multiple domains", () => {
            const plugin = constructPlugin({}, true);
            delete plugin.serverless.service.custom.customDomains;

            let errored = false;
            try {
                plugin.validateConfigExists();
            } catch (err) {
                errored = true;
                expect(err.message).to.equal(`${Globals.pluginName}: Plugin configuration is missing.`);
            }
            expect(errored).to.equal(true);
        });

        it("Should thrown an Error when Serverless custom configuration object is missing", () => {
            const plugin = constructPlugin({});
            delete plugin.serverless.service.custom;

            let errored = false;
            try {
                plugin.validateConfigExists();
            } catch (err) {
                errored = true;
                expect(err.message).to.equal(`${Globals.pluginName}: Plugin configuration is missing.`);
            }
            expect(errored).to.equal(true);
        });
    });

    describe("AWS paged results", () => {
        it("Should combine paged results into a list", async () => {
            let callCount = 0;
            const responses = [{
                Items: ["a", "b"],
                NextToken: "1",
            },
                {
                    Items: ["c", "d"],
                    NextToken: "2",
                },
                {
                    Items: ["e"],
                },
                {
                    Items: ["f"],
                    // this call should never happen since its after the last request that included a token
                }];
            AWS.mock("ApiGatewayV2", "getApiMappings", (params, callback) => {
                // @ts-ignore
                callback(null, responses[callCount++]);
            });

            const plugin = constructPlugin({});
            const results = await getAWSPagedResults(
                new aws.ApiGatewayV2(),
                "getApiMappings",
                "Items",
                "NextToken",
                "NextToken",
                {DomainName: "example.com"},
            );
            expect(results).to.deep.equal(["a", "b", "c", "d", "e"]);
            AWS.restore();
        });
    });

    describe("autoDomain deploy", () => {
        it("Should be disabled by default", () => {
            const plugin = constructPlugin({domainName: "test_domain"});
            plugin.initializeVariables();
            expect(plugin.serverless.service.custom.customDomain.autoDomain).to.equal(undefined);
        });

        it("createOrGetDomainForCfOutputs should call createDomain when autoDomain is true", async () => {
            AWS.mock("ApiGatewayV2", "getDomainName", (params, callback) => {
                callback(null, params);
            });
            const plugin = constructPlugin({
                autoDomain: true,
                basePath: "test_basepath",
                createRoute53Record: false,
                domainName: "test_domain",
                restApiId: "test_rest_api_id",
            });
            plugin.initializeVariables();
            plugin.initAWSResources();

            plugin.domains[0].apiMapping = {ApiMappingId: "test_mapping_id"};

            const spy = chai.spy.on(plugin.apiGatewayWrapper.apiGatewayV2, "getDomainName");

            await plugin.createOrGetDomainForCfOutputs();

            expect(plugin.serverless.service.custom.customDomain.autoDomain).to.equal(true);
            expect(spy).to.have.been.called();
        });

        it("createOrGetDomainForCfOutputs should not call createDomain when autoDomain is not true", async () => {
            AWS.mock("ApiGatewayV2", "getDomainName", (params, callback) => {
                callback(null, params);
            });

            const plugin = constructPlugin({
                autoDomain: false,
                basePath: "test_basepath",
                createRoute53Record: false,
                domainName: "test_domain",
                restApiId: "test_rest_api_id",
            });
            plugin.initializeVariables();
            plugin.initAWSResources();

            plugin.domains[0].apiMapping = {ApiMappingId: "test_mapping_id"};

            const spy1 = chai.spy.on(plugin.apiGatewayWrapper.apiGateway, "createDomainName");
            const spy2 = chai.spy.on(plugin.apiGatewayWrapper.apiGatewayV2, "createDomainName");

            await plugin.createOrGetDomainForCfOutputs();

            expect(plugin.serverless.service.custom.customDomain.autoDomain).to.equal(false);
            expect(spy1).to.have.not.been.called();
            expect(spy2).to.have.not.been.called();
        });

        it("removeBasePathMapping should call deleteDomain when autoDomain is true", async () => {
            AWS.mock("CloudFormation", "describeStackResource", (params, callback) => {
                // @ts-ignore
                callback(null, {
                    StackResourceDetail:
                        {
                            LogicalResourceId: "ApiGatewayRestApi",
                            PhysicalResourceId: "test_rest_api_id",
                        },
                });
            });
            AWS.mock("ApiGatewayV2", "getApiMappings", (params, callback) => {
                // @ts-ignore
                callback(null, {
                    Items: [
                        {ApiId: "test_rest_api_id", MappingKey: "test", ApiMappingId: "test_mapping_id", Stage: "test"},
                    ],
                });
            });
            AWS.mock("ApiGatewayV2", "deleteApiMapping", (params, callback) => {
                callback(null, params);
            });
            AWS.mock("ApiGatewayV2", "deleteDomainName", (params, callback) => {
                callback(null, params);
            });
            AWS.mock("ApiGatewayV2", "getDomainName", (params, callback) => {
                callback(null, params);
            });

            const plugin = constructPlugin({
                autoDomain: true,
                basePath: "test_basepath",
                createRoute53Record: false,
                domainName: "test_domain",
                restApiId: "test_rest_api_id",
            });
            plugin.initializeVariables();
            plugin.initAWSResources();

            plugin.domains[0].apiMapping = {ApiMappingId: "test_mapping_id"};

            const spy = chai.spy.on(plugin.apiGatewayWrapper.apiGatewayV2, "deleteDomainName");

            await plugin.removeBasePathMappings();

            expect(plugin.serverless.service.custom.customDomain.autoDomain).to.equal(true);
            expect(spy).to.have.been.called.with({DomainName: "test_domain"});
        });

        it("removeBasePathMapping should not call deleteDomain when autoDomain is not true", async () => {
            AWS.mock("CloudFormation", "describeStackResource", (params, callback) => {
                // @ts-ignore
                callback(null, {
                    StackResourceDetail:
                        {
                            LogicalResourceId: "ApiGatewayRestApi",
                            PhysicalResourceId: "test_rest_api_id",
                        },
                });
            });
            AWS.mock("ApiGatewayV2", "getApiMappings", (params, callback) => {
                // @ts-ignore
                callback(null, {
                    Items: [
                        {ApiId: "test_rest_api_id", MappingKey: "test", ApiMappingId: "test_mapping_id", Stage: "test"},
                    ],
                });
            });
            AWS.mock("ApiGatewayV2", "deleteApiMapping", (params, callback) => {
                callback(null, params);
            });
            AWS.mock("ApiGatewayV2", "deleteDomainName", (params, callback) => {
                callback(null, params);
            });
            AWS.mock("ApiGatewayV2", "getDomainName", (params, callback) => {
                callback(null, params);
            });

            const plugin = constructPlugin({
                autoDomain: false,
                basePath: "test_basepath",
                createRoute53Record: false,
                domainName: "test_domain",
                restApiId: "test_rest_api_id",
            });
            plugin.initializeVariables();
            plugin.initAWSResources();

            plugin.domains[0].apiMapping = {ApiMappingId: "test_mapping_id"};

            const spy = chai.spy.on(plugin.apiGatewayWrapper.apiGatewayV2, "deleteDomainName");

            await plugin.removeBasePathMappings();

            expect(plugin.serverless.service.custom.customDomain.autoDomain).to.equal(false);
            expect(spy).to.have.not.been.called();
        });

        it("removeBasePathMapping should not call deleteDomain when preserveExternalPathMappings is true and " +
            "external mappings exist", async () => {
            AWS.mock("CloudFormation", "describeStackResource", (params, callback) => {
                // @ts-ignore
                callback(null, {
                    StackResourceDetail:
                        {
                            LogicalResourceId: "ApiGatewayRestApi",
                            PhysicalResourceId: "test_rest_api_id",
                        },
                });
            });
            AWS.mock("ApiGatewayV2", "getApiMappings", (params, callback) => {
                // @ts-ignore
                callback(null, {
                    Items: [
                        {ApiId: "test_rest_api_id", MappingKey: "test", ApiMappingId: "test_mapping_id", Stage: "test"},
                        {
                            ApiId: "test_rest_api_id_2",
                            ApiMappingId: "test_mapping_id",
                            MappingKey: "test",
                            Stage: "test",
                        },
                    ],
                });
            });
            AWS.mock("ApiGatewayV2", "deleteApiMapping", (params, callback) => {
                callback(null, params);
            });
            AWS.mock("ApiGatewayV2", "deleteDomainName", (params, callback) => {
                callback(null, params);
            });
            AWS.mock("ApiGatewayV2", "getDomainName", (params, callback) => {
                callback(null, params);
            });

            const plugin = constructPlugin({
                autoDomain: true,
                basePath: "test_basepath",
                createRoute53Record: false,
                domainName: "test_domain",
                preserveExternalPathMappings: true,
                restApiId: "test_rest_api_id",
            });
            plugin.initializeVariables();
            plugin.initAWSResources();

            plugin.domains[0].apiMapping = {ApiMappingId: "test_mapping_id"};

            const spy = chai.spy.on(plugin.apiGatewayWrapper.apiGatewayV2, "deleteDomainName");

            await plugin.removeBasePathMappings();

            expect(plugin.serverless.service.custom.customDomain.autoDomain).to.equal(true);
            expect(plugin.serverless.service.custom.customDomain.preserveExternalPathMappings).to.equal(true);
            expect(spy).to.have.not.been.called();
        });

        it("removeBasePathMapping should call deleteDomain when preserveExternalPathMappings is true and " +
            "external mappings don't exist", async () => {
            AWS.mock("CloudFormation", "describeStackResource", (params, callback) => {
                // @ts-ignore
                callback(null, {
                    StackResourceDetail:
                        {
                            LogicalResourceId: "ApiGatewayRestApi",
                            PhysicalResourceId: "test_rest_api_id",
                        },
                });
            });
            AWS.mock("ApiGatewayV2", "getApiMappings", (params, callback) => {
                // @ts-ignore
                callback(null, {
                    Items: [
                        {ApiId: "test_rest_api_id", MappingKey: "test", ApiMappingId: "test_mapping_id", Stage: "test"},
                    ],
                });
            });
            AWS.mock("ApiGatewayV2", "deleteApiMapping", (params, callback) => {
                callback(null, params);
            });
            AWS.mock("ApiGatewayV2", "deleteDomainName", (params, callback) => {
                callback(null, params);
            });
            AWS.mock("ApiGatewayV2", "getDomainName", (params, callback) => {
                callback(null, params);
            });

            const plugin = constructPlugin({
                autoDomain: true,
                basePath: "test_basepath",
                createRoute53Record: false,
                domainName: "test_domain",
                preserveExternalPathMappings: true,
                restApiId: "test_rest_api_id",
            });
            plugin.initializeVariables();
            plugin.initAWSResources();

            plugin.domains[0].apiMapping = {ApiMappingId: "test_mapping_id"};

            const spy = chai.spy.on(plugin.apiGatewayWrapper.apiGatewayV2, "deleteDomainName");

            await plugin.removeBasePathMappings();

            expect(plugin.serverless.service.custom.customDomain.autoDomain).to.equal(true);
            expect(plugin.serverless.service.custom.customDomain.preserveExternalPathMappings).to.equal(true);
            expect(spy).to.have.been.called();
        });

        afterEach(() => {
            AWS.restore();
            consoleOutput = [];
        });
    });

    describe("Route53 Routing Policies", () => {
        it("Should create a new Alias Record with latency routing", async () => {
            AWS.mock("Route53", "listHostedZones", (params, callback) => {
                // @ts-ignore
                callback(null, {
                    HostedZones: [{
                        Config: {PrivateZone: false},
                        Id: "test_host_id",
                        Name: "test_domain",
                    }],
                });
            });

            AWS.mock("Route53", "changeResourceRecordSets", (params, callback) => {
                // @ts-ignore
                callback(null, params);
            });

            const plugin = constructPlugin({
                basePath: "test_basepath",
                domainName: "test_domain",
                endpointType: "regional",
                route53Params: {
                    routingPolicy: 'latency'
                }
            });
            const route53Wrapper = new Route53Wrapper();
            const dc: DomainConfig = new DomainConfig(plugin.serverless.service.custom.customDomain);

            dc.domainInfo = new DomainInfo(
                {
                    regionalDomainName: "test_regional_name",
                    regionalHostedZoneId: "test_id",
                },
            );

            const spy = chai.spy.on(route53Wrapper.route53, "changeResourceRecordSets");

            await route53Wrapper.changeResourceRecordSet("UPSERT", dc);

            const expectedParams = {
                ChangeBatch: {
                    Changes: [
                        {
                            Action: "UPSERT",
                            ResourceRecordSet: {
                                AliasTarget: {
                                    DNSName: "test_regional_name",
                                    EvaluateTargetHealth: false,
                                    HostedZoneId: "test_id",
                                },
                                Name: "test_domain",
                                Type: "A",
                                Region: "eu-west-1",
                                SetIdentifier: "test_regional_name",
                            },
                        },
                        {
                            Action: "UPSERT",
                            ResourceRecordSet: {
                                AliasTarget: {
                                    DNSName: "test_regional_name",
                                    EvaluateTargetHealth: false,
                                    HostedZoneId: "test_id",
                                },
                                Name: "test_domain",
                                Type: "AAAA",
                                Region: "eu-west-1",
                                SetIdentifier: "test_regional_name",
                            },
                        },
                    ],
                    Comment: `Record created by "${Globals.pluginName}"`
                },
                HostedZoneId: "test_host_id"
            };
            expect(spy).to.have.been.called.with(expectedParams);
        });

        it("Should create a new Alias Record with weighted routing", async () => {
            AWS.mock("Route53", "listHostedZones", (params, callback) => {
                // @ts-ignore
                callback(null, {
                    HostedZones: [{
                        Config: {PrivateZone: false},
                        Id: "test_host_id",
                        Name: "test_domain",
                    }],
                });
            });

            AWS.mock("Route53", "changeResourceRecordSets", (params, callback) => {
                // @ts-ignore
                callback(null, params);
            });

            const plugin = constructPlugin({
                basePath: "test_basepath",
                domainName: "test_domain",
                endpointType: "regional",
                route53Params: {
                    routingPolicy: 'weighted',
                    weight: 100,
                    healthCheckId: "test_healthcheck",
                }
            });
            const route53Wrapper = new Route53Wrapper();
            const dc: DomainConfig = new DomainConfig(plugin.serverless.service.custom.customDomain);

            dc.domainInfo = new DomainInfo(
                {
                    regionalDomainName: "test_regional_name",
                    regionalHostedZoneId: "test_id",
                },
            );

            const spy = chai.spy.on(route53Wrapper.route53, "changeResourceRecordSets");

            await route53Wrapper.changeResourceRecordSet("UPSERT", dc);

            const expectedParams = {
                ChangeBatch: {
                    Changes: [
                        {
                            Action: "UPSERT",
                            ResourceRecordSet: {
                                AliasTarget: {
                                    DNSName: "test_regional_name",
                                    EvaluateTargetHealth: false,
                                    HostedZoneId: "test_id",
                                },
                                Name: "test_domain",
                                Type: "A",
                                SetIdentifier: "test_regional_name",
                                Weight: 100,
                                HealthCheckId: "test_healthcheck",
                            },
                        },
                        {
                            Action: "UPSERT",
                            ResourceRecordSet: {
                                AliasTarget: {
                                    DNSName: "test_regional_name",
                                    EvaluateTargetHealth: false,
                                    HostedZoneId: "test_id",
                                },
                                Name: "test_domain",
                                Type: "AAAA",
                                SetIdentifier: "test_regional_name",
                                Weight: 100,
                                HealthCheckId: "test_healthcheck",
                            },
                        },
                    ],
                    Comment: `Record created by "${Globals.pluginName}"`
                },
                HostedZoneId: "test_host_id"
            };
            expect(spy).to.have.been.called.with(expectedParams);
        });

        it("Should exclude weight input with latency routing", async () => {
            AWS.mock("Route53", "listHostedZones", (params, callback) => {
                // @ts-ignore
                callback(null, {
                    HostedZones: [{
                        Config: {PrivateZone: false},
                        Id: "test_host_id",
                        Name: "test_domain",
                    }],
                });
            });

            AWS.mock("Route53", "changeResourceRecordSets", (params, callback) => {
                // @ts-ignore
                callback(null, params);
            });

            const plugin = constructPlugin({
                basePath: "test_basepath",
                domainName: "test_domain",
                endpointType: "regional",
                route53Params: {
                    routingPolicy: 'latency',
                    weight: 100,
                }
            });
            const route53Wrapper = new Route53Wrapper();
            const dc: DomainConfig = new DomainConfig(plugin.serverless.service.custom.customDomain);

            dc.domainInfo = new DomainInfo(
                {
                    regionalDomainName: "test_regional_name",
                    regionalHostedZoneId: "test_id",
                },
            );

            const spy = chai.spy.on(route53Wrapper.route53, "changeResourceRecordSets");

            await route53Wrapper.changeResourceRecordSet("UPSERT", dc);

            const expectedParams = {
                ChangeBatch: {
                    Changes: [
                        {
                            Action: "UPSERT",
                            ResourceRecordSet: {
                                AliasTarget: {
                                    DNSName: "test_regional_name",
                                    EvaluateTargetHealth: false,
                                    HostedZoneId: "test_id",
                                },
                                Name: "test_domain",
                                Type: "A",
                                Region: "eu-west-1",
                                SetIdentifier: "test_regional_name",
                            },
                        },
                        {
                            Action: "UPSERT",
                            ResourceRecordSet: {
                                AliasTarget: {
                                    DNSName: "test_regional_name",
                                    EvaluateTargetHealth: false,
                                    HostedZoneId: "test_id",
                                },
                                Name: "test_domain",
                                Type: "AAAA",
                                Region: "eu-west-1",
                                SetIdentifier: "test_regional_name",
                            },
                        },
                    ],
                    Comment: `Record created by "${Globals.pluginName}"`
                },
                HostedZoneId: "test_host_id"
            };
            expect(spy).to.have.been.called.with(expectedParams);
        });

        it("Should exclude weight, region, set identifier, and health input with simple routing", async () => {
            AWS.mock("Route53", "listHostedZones", (params, callback) => {
                // @ts-ignore
                callback(null, {
                    HostedZones: [{
                        Config: {PrivateZone: false},
                        Id: "test_host_id",
                        Name: "test_domain",
                    }],
                });
            });

            AWS.mock("Route53", "changeResourceRecordSets", (params, callback) => {
                // @ts-ignore
                callback(null, params);
            });

            const plugin = constructPlugin({
                basePath: "test_basepath",
                domainName: "test_domain",
                endpointType: "regional",
                route53Params: {
                    setIdentifier: "test_identifier",
                    weight: 100,
                }
            });
            const route53Wrapper = new Route53Wrapper();
            const dc: DomainConfig = new DomainConfig(plugin.serverless.service.custom.customDomain);

            dc.domainInfo = new DomainInfo(
                {
                    regionalDomainName: "test_regional_name",
                    regionalHostedZoneId: "test_id",
                },
            );

            const spy = chai.spy.on(route53Wrapper.route53, "changeResourceRecordSets");

            await route53Wrapper.changeResourceRecordSet("UPSERT", dc);

            const expectedParams = {
                ChangeBatch: {
                    Changes: [
                        {
                            Action: "UPSERT",
                            ResourceRecordSet: {
                                AliasTarget: {
                                    DNSName: "test_regional_name",
                                    EvaluateTargetHealth: false,
                                    HostedZoneId: "test_id",
                                },
                                Name: "test_domain",
                                Type: "A",
                            },
                        },
                        {
                            Action: "UPSERT",
                            ResourceRecordSet: {
                                AliasTarget: {
                                    DNSName: "test_regional_name",
                                    EvaluateTargetHealth: false,
                                    HostedZoneId: "test_id",
                                },
                                Name: "test_domain",
                                Type: "AAAA",
                            },
                        },
                    ],
                    Comment: `Record created by "${Globals.pluginName}"`
                },
                HostedZoneId: "test_host_id"
            };
            expect(spy).to.have.been.called.with(expectedParams);
        });

        it("Should throw an Error when passing a routing policy that is not supported", async () => {
            const plugin = constructPlugin({route53Params: {routingPolicy: 'test_policy'}});

            let errored = false;
            try {
                await plugin.hookWrapper(null);
            } catch (err) {
                errored = true;
                expect(err.message).to.equal("test_policy is not a supported routing policy, use simple, latency, or weighted.");
            }
            expect(errored).to.equal(true);
        });

        it("Should throw an Error when using latency routing with edge endpoints", async () => {
            const plugin = constructPlugin({
                route53Params: {routingPolicy: "latency"}
            });

            let errored = false;
            try {
                await plugin.hookWrapper(null);
            } catch (err) {
                errored = true;
                expect(err.message).to.equal("latency routing is not intended to be used with edge endpoints. Use a regional endpoint instead.");
            }
            expect(errored).to.equal(true);
        });
    });
});<|MERGE_RESOLUTION|>--- conflicted
+++ resolved
@@ -8,12 +8,8 @@
 import Globals from "../../src/globals";
 import ServerlessCustomDomain = require("../../src/index");
 import {getAWSPagedResults} from "../../src/utils";
-<<<<<<< HEAD
-import { Domain } from "domain";
-=======
 import Route53Wrapper = require("../../src/aws/route53-wrapper");
 import ACMWrapper = require("../../src/aws/acm-wrapper");
->>>>>>> 758cea7c
 
 const expect = chai.expect;
 chai.use(spies);
@@ -589,37 +585,30 @@
         it("Get a given certificate name", async () => {
             AWS.mock("ACM", "listCertificates", certTestData);
 
-<<<<<<< HEAD
-    it("Get a given wildcard certificate name", async () => {
-      AWS.mock("ACM", "listCertificates", certTestData);
-
-      const options = {
-        domainName: '*.test_domain'
-      }
-      const plugin = constructPlugin(options);
-      plugin.acm = new aws.ACM();
-
-      const dc: DomainConfig = new DomainConfig(plugin.serverless.service.custom.customDomain);
-
-      const result = await plugin.getCertArn(dc);
-
-      expect(result).to.equal("test_arn");
-    });
-
-    it("Create a domain name", async () => {
-      AWS.mock("APIGateway", "createDomainName", (params, callback) => {
-        callback(null, { distributionDomainName: "foo", securityPolicy: "TLS_1_2"});
-      });
-=======
             const plugin = constructPlugin({certificateName: "cert_name"});
             plugin.initializeVariables();
->>>>>>> 758cea7c
 
             const dc: DomainConfig = new DomainConfig(plugin.serverless.service.custom.customDomain);
             const acm = new ACMWrapper(dc.endpointType);
             const result = await acm.getCertArn(dc);
 
             expect(result).to.equal("test_given_cert_name");
+        });
+
+        it("Get a given wildcard certificate name", async () => {
+            AWS.mock("ACM", "listCertificates", certTestData);
+
+            const options = {
+                domainName: '*.test_domain'
+            }
+            const plugin = constructPlugin(options);
+            plugin.acm = new aws.ACM();
+
+            const dc: DomainConfig = new DomainConfig(plugin.serverless.service.custom.customDomain);
+
+            const result = await plugin.getCertArn(dc);
+
+            expect(result).to.equal("test_arn");
         });
 
         it("Create a domain name", async () => {
