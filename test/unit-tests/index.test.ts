--- conflicted
+++ resolved
@@ -37,43 +37,6 @@
     sessionToken: "test_session",
 };
 
-<<<<<<< HEAD
-const constructPlugin = (customDomainOptions) => {
-  aws.config.update(testCreds);
-  aws.config.region = "eu-west-1";
-
-  const serverless = {
-    cli: {
-      log(str: string) { consoleOutput.push(str); },
-      consoleLog(str: any) { consoleOutput.push(str); },
-    },
-    providers: {
-      aws: {
-        getCredentials: () => new aws.Credentials(testCreds),
-        getRegion: () => "eu-west-1",
-        sdk: {
-          ACM: aws.ACM,
-          APIGateway: aws.APIGateway,
-          CloudFormation: aws.CloudFormation,
-          Route53: aws.Route53,
-        },
-      },
-    },
-    service: {
-      custom: {
-        customDomain: {
-          basePath: customDomainOptions.basePath,
-          certificateArn: customDomainOptions.certificateArn,
-          certificateName: customDomainOptions.certificateName,
-          createRoute53Record: customDomainOptions.createRoute53Record,
-          domainName: customDomainOptions.domainName,
-          enabled: customDomainOptions.enabled,
-          endpointType: customDomainOptions.endpointType,
-          hostedZoneId: customDomainOptions.hostedZoneId,
-          hostedZonePrivate: customDomainOptions.hostedZonePrivate,
-          setupOnPackaging: customDomainOptions.setupOnPackaging,
-          stage: customDomainOptions.stage,
-=======
 const constructPlugin = (customDomainOptions, multiple: boolean = false) => {
     aws.config.update(testCreds);
     aws.config.region = "eu-west-1";
@@ -95,10 +58,11 @@
         hostedZonePrivate: customDomainOptions.hostedZonePrivate,
         route53Profile: customDomainOptions.route53Profile,
         route53Region: customDomainOptions.route53Region,
+        route53Params: customDomainOptions.route53Params,
         preserveExternalPathMappings: customDomainOptions.preserveExternalPathMappings,
         securityPolicy: customDomainOptions.securityPolicy,
-        stage: customDomainOptions.stage,
-        route53Params: customDomainOptions.route53Params
+        setupOnPackaging: customDomainOptions.setupOnPackaging,
+        stage: customDomainOptions.stage
     };
 
     const serverless = {
@@ -109,7 +73,6 @@
             consoleLog(str: any) {
                 consoleOutput.push(str);
             },
->>>>>>> 758cea7c
         },
         providers: {
             aws: {
@@ -1802,6 +1765,24 @@
         });
     });
 
+    describe("Hook Configuration", () => {
+        it("Should configure setUpBasePathMapping hook to after:deploy:deploy by default", async () => {
+            const plugin = constructPlugin({});
+            expect(plugin.hooks).to.have.property("after:deploy:deploy");
+        });
+
+        it("Should configure setUpBasePathMapping hook to after:deploy:deploy when passing a false parameter", async () => {
+            const plugin = constructPlugin({setupOnPackaging: false});
+            expect(plugin.hooks).to.have.property("after:deploy:deploy");
+        });
+
+        it("Should configure setUpBasePathMapping hook to after:package:finalize when passing a true parameter",
+            async () => {
+                const plugin = constructPlugin({setupOnPackaging: true});
+                expect(plugin.hooks).to.have.property("after:package:finalize");
+            });
+    });
+
     describe("Missing plugin configuration", () => {
         it("Should thrown an Error when plugin customDomain configuration object is missing", () => {
             const plugin = constructPlugin({});
@@ -1890,45 +1871,6 @@
             expect(plugin.serverless.service.custom.customDomain.autoDomain).to.equal(undefined);
         });
 
-<<<<<<< HEAD
-    afterEach(() => {
-      consoleOutput = [];
-    });
-  });
-
-  describe("Hook Configuration", () => {
-    it("Should configure setUpBasePathMapping hook to after:deploy:deploy by default", async () => {
-      const plugin = constructPlugin({});
-      expect(plugin.hooks).to.have.property("after:deploy:deploy");
-    });
-
-    it("Should configure setUpBasePathMapping hook to after:deploy:deploy when passing a false parameter", async () => {
-      const plugin = constructPlugin({ setupOnPackaging: false });
-      expect(plugin.hooks).to.have.property("after:deploy:deploy");
-    });
-
-    it("Should configure setUpBasePathMapping hook to after:package:finalize when passing a true parameter",
-    async () => {
-      const plugin = constructPlugin({ setupOnPackaging: true });
-      expect(plugin.hooks).to.have.property("after:package:finalize");
-    });
-  });
-
-  describe("Missing plugin configuration", () => {
-    it("Should thrown an Error when plugin customDomain configuration object is missing", () => {
-      const plugin = constructPlugin({});
-      delete plugin.serverless.service.custom.customDomain;
-
-      let errored = false;
-      try {
-        plugin.initializeVariables();
-      } catch (err) {
-        errored = true;
-        expect(err.message).to.equal("serverless-domain-manager: Plugin configuration is missing.");
-      }
-      expect(errored).to.equal(true);
-    });
-=======
         it("createOrGetDomainForCfOutputs should call createDomain when autoDomain is true", async () => {
             AWS.mock("ApiGatewayV2", "getDomainName", (params, callback) => {
                 callback(null, params);
@@ -1957,7 +1899,6 @@
             AWS.mock("ApiGatewayV2", "getDomainName", (params, callback) => {
                 callback(null, params);
             });
->>>>>>> 758cea7c
 
             const plugin = constructPlugin({
                 autoDomain: false,
