"use strict";

import ACMWrapper = require("./aws/acm-wrapper");
import APIGatewayWrapper = require("./aws/api-gateway-wrapper");
import CloudFormationWrapper = require("./aws/cloud-formation-wrapper");
import Route53Wrapper = require("./aws/route53-wrapper");
import DomainConfig = require("./domain-config");
import Globals from "./globals";
import {CustomDomain, ServerlessInstance, ServerlessOptions, ServerlessUtils} from "./types";
import {sleep} from "./utils";

class ServerlessCustomDomain {

    // AWS SDK resources
    public apiGatewayWrapper: APIGatewayWrapper;
    public cloudFormationWrapper: CloudFormationWrapper;

    // Serverless specific properties
    public serverless: ServerlessInstance;
    public options: ServerlessOptions;
    public commands: object;
    public hooks: object;

    // Domain Manager specific properties
    public domains: DomainConfig[] = [];

    constructor(serverless: ServerlessInstance, options: ServerlessOptions, v3Utils?: ServerlessUtils) {
        this.serverless = serverless;
        Globals.serverless = serverless;

        this.options = options;
        Globals.options = options;

        if (v3Utils) {
            Globals.log = v3Utils.log
            Globals.progress = v3Utils.progress
        }

        this.commands = {
            create_domain: {
                lifecycleEvents: [
                    "create",
                    "initialize",
                ],
                usage: "Creates a domain using the domain name defined in the serverless file",
            },
            delete_domain: {
                lifecycleEvents: [
                    "delete",
                    "initialize",
                ],
                usage: "Deletes a domain using the domain name defined in the serverless file",
            },
        };
        this.hooks = {
            "after:deploy:deploy": this.hookWrapper.bind(this, this.setupBasePathMappings),
            "after:info:info": this.hookWrapper.bind(this, this.domainSummaries),
            "before:deploy:deploy": this.hookWrapper.bind(this, this.createOrGetDomainForCfOutputs),
            "before:remove:remove": this.hookWrapper.bind(this, this.removeBasePathMappings),
            "create_domain:create": this.hookWrapper.bind(this, this.createDomains),
            "delete_domain:delete": this.hookWrapper.bind(this, this.deleteDomains),
        };
    }

    /**
     * Wrapper for lifecycle function, initializes variables and checks if enabled.
     * @param lifecycleFunc lifecycle function that actually does desired action
     */
    public async hookWrapper(lifecycleFunc: any) {
        // check if `customDomain` or `customDomains` config exists
        this.validateConfigExists();
        // init config variables
        this.initializeVariables();
        // Validate the domain configurations
        this.validateDomainConfigs();
        // setup AWS resources
        this.initAWSResources();

        return lifecycleFunc.call(this);
    }

    /**
     * Validate if the plugin config exists
     */
    public validateConfigExists(): void {
        // Make sure customDomain configuration exists, stop if not
        const config = this.serverless.service.custom;
        const domainExists = config && typeof config.customDomain !== "undefined";
        const domainsExists = config && typeof config.customDomains !== "undefined";
        if (typeof config === "undefined" || (!domainExists && !domainsExists)) {
            throw new Error(`${Globals.pluginName}: Plugin configuration is missing.`);
        }
    }

    /**
     * Goes through custom domain property and initializes local variables and cloudformation template
     */
    public initializeVariables(): void {
        const config = this.serverless.service.custom;
        const domainConfig = config.customDomain ? [config.customDomain] : [];
        const domainsConfig = config.customDomains || [];
        const customDomains: CustomDomain[] = domainConfig.concat(domainsConfig);

        // Loop over the domain configurations and populate the domains array with DomainConfigs
        this.domains = [];
        customDomains.forEach((domain) => {
            const apiTypes = Object.keys(Globals.apiTypes);

            const configKeys = Object.keys(domain);
            // If the key of the item in config is an api type it is using per api type domain structure
            if (apiTypes.some((apiType) => configKeys.includes(apiType))) {
                // validate invalid api types
                const invalidApiTypes = configKeys.filter((configType) => !apiTypes.includes(configType));
                if (invalidApiTypes.length) {
                    throw Error(`Invalid API Type(s): ${invalidApiTypes}-${invalidApiTypes.join("; ")}`);
                }
                // init config for each type
                for (const configApiType of configKeys) {
                    const typeConfig = domain[configApiType];
                    typeConfig.apiType = configApiType;
                    this.domains.push(new DomainConfig(typeConfig));
                }
            } else { // Default to single domain config
                this.domains.push(new DomainConfig(domain));
            }
        });

        // Filter inactive domains
        this.domains = this.domains.filter((domain) => domain.enabled);
    }

    /**
     * Validates domain configs to make sure they are valid, ie HTTP api cannot be used with EDGE domain
     */
    public validateDomainConfigs() {
        this.domains.forEach((domain) => {

            // Show warning if allowPathMatching is set to true
            if (domain.allowPathMatching) {
                Globals.logWarning(`"allowPathMatching" is set for ${domain.givenDomainName}.
                    This should only be used when migrating a path to a different API type. e.g. REST to HTTP.`);
            }

            if (domain.apiType === Globals.apiTypes.rest) {
                // Currently no validation for REST API types

            } else if (domain.apiType === Globals.apiTypes.http) { // Validation for http apis
                // HTTP Apis do not support edge domains
                if (domain.endpointType === Globals.endpointTypes.edge) {
                    throw Error(`'edge' endpointType is not compatible with HTTP APIs`);
                }

            } else if (domain.apiType === Globals.apiTypes.websocket) { // Validation for WebSocket apis
                // Websocket Apis do not support edge domains
                if (domain.endpointType === Globals.endpointTypes.edge) {
                    throw Error(`'edge' endpointType is not compatible with WebSocket APIs`);
                }
            }
        });
    }

    /**
     * Setup AWS resources
     */
    public initAWSResources(): void {
        const credentials = this.serverless.providers.aws.getCredentials();
        credentials.region = this.serverless.providers.aws.getRegion();
        credentials.httpOptions = this.serverless.providers.aws.sdk.config.httpOptions;

<<<<<<< HEAD
            // Checks if a certificate name is given
            if (certificateName != null) {
                const foundCertificate = certificates
                  .find((certificate) => {
                    // Looks for wild card and takes out wildcard and '.' when checking
                    // '*.example.tld' => 'example.tld'
                    if (certificateName[0] === "*") {
                      certificateName = certificateName.substr(2);
                    }
                    return certificate.DomainName === certificateName
                  });
                if (foundCertificate != null) {
                    certificateArn = foundCertificate.CertificateArn;
                }
            } else {
                certificateName = domain.givenDomainName;
                certificates.forEach((certificate) => {
                    let certificateListName = certificate.DomainName;
                    // Looks for wild card and takes it out when checking
                    if (certificateListName[0] === "*") {
                        certificateListName = certificateListName.substr(1);
                    }
                    // Looks to see if the name in the list is within the given domain
                    // Also checks if the name is more specific than previous ones
                    if (certificateName.includes(certificateListName)
                        && certificateListName.length > nameLength) {
                        nameLength = certificateListName.length;
                        certificateArn = certificate.CertificateArn;
                    }
                });
            }
        } catch (err) {
            this.logIfDebug(err, domain.givenDomainName);
            throw Error(`Error: Could not list certificates in Certificate Manager.\n${err}`);
        }
        if (certificateArn == null) {
            throw Error(`Error: Could not find the certificate ${certificateName}.`);
        }
        return certificateArn;
=======
        this.apiGatewayWrapper = new APIGatewayWrapper(credentials);
        this.cloudFormationWrapper = new CloudFormationWrapper(credentials);
>>>>>>> 758cea7c
    }

    /**
     * Lifecycle function to create a domain
     * Wraps creating a domain and resource record set
     */
    public async createDomains(): Promise<void> {
        await Promise.all(this.domains.map(async (domain) => {
            await this.createDomain(domain);
        }));
    }

    /**
     * Lifecycle function to create a domain
     * Wraps creating a domain and resource record set
     */
    public async createDomain(domain: DomainConfig): Promise<void> {
        domain.domainInfo = await this.apiGatewayWrapper.getCustomDomainInfo(domain);
        const creationProgress = Globals.log && Globals.progress.get(`create-${domain.givenDomainName}`);
        const route53 = new Route53Wrapper(domain.route53Profile, domain.route53Region);
        const acm = new ACMWrapper(domain.endpointType);
        try {
            if (!domain.domainInfo) {
                domain.certificateArn = await acm.getCertArn(domain);
                await this.apiGatewayWrapper.createCustomDomain(domain);
            } else {
                Globals.logInfo(`Custom domain ${domain.givenDomainName} already exists.`);
            }
            await route53.changeResourceRecordSet("UPSERT", domain);
            Globals.logInfo(
                `Custom domain ${domain.givenDomainName} was created.
                 New domains may take up to 40 minutes to be initialized.`
            );
        } catch (err) {
            Globals.logError(err, domain.givenDomainName);
            throw new Error(`Unable to create domain ${domain.givenDomainName}: ${err.message}`);
        } finally {
            if (creationProgress) {
                creationProgress.remove();
            }
        }

    }

    /**
     * Lifecycle function to delete a domain
     * Wraps deleting a domain and resource record set
     */
    public async deleteDomains(): Promise<void> {
        await Promise.all(this.domains.map(async (domain) => {
            await this.deleteDomain(domain);
        }));
    }

    /**
     * Wraps deleting a domain and resource record set
     */
    public async deleteDomain(domain: DomainConfig): Promise<void> {
        domain.domainInfo = await this.apiGatewayWrapper.getCustomDomainInfo(domain);
        const route53 = new Route53Wrapper(domain.route53Profile, domain.route53Region);
        try {
            if (domain.domainInfo) {
                await this.apiGatewayWrapper.deleteCustomDomain(domain);
                await route53.changeResourceRecordSet("DELETE", domain);
                domain.domainInfo = undefined;
                Globals.logInfo(`Custom domain ${domain.givenDomainName} was deleted.`);
            } else {
                Globals.logInfo(`Custom domain ${domain.givenDomainName} does not exist.`);
            }
        } catch (err) {
            Globals.logError(err, domain.givenDomainName);
            throw new Error(`Unable to delete domain ${domain.givenDomainName}`);
        }
    }

    /**
     * Lifecycle function to createDomain before deploy and add domain info to the CloudFormation stack's Outputs
     */
    public async createOrGetDomainForCfOutputs(): Promise<void> {
        await Promise.all(this.domains.map(async (domain) => {
            const autoDomain = domain.autoDomain;
            if (autoDomain === true) {
                Globals.logInfo("Creating domain name before deploy.");
                await this.createDomain(domain);
            }

            domain.domainInfo = await this.apiGatewayWrapper.getCustomDomainInfo(domain);

            if (autoDomain === true) {
                const atLeastOneDoesNotExist = () => this.domains.some((d) => !d.domainInfo);
                const maxWaitFor = parseInt(domain.autoDomainWaitFor, 10) || 120;
                const pollInterval = 3;
                for (let i = 0; i * pollInterval < maxWaitFor && atLeastOneDoesNotExist() === true; i++) {
                    Globals.logInfo(`
                        Poll #${i + 1}: polling every ${pollInterval} seconds
                        for domain to exist or until ${maxWaitFor} seconds
                        have elapsed before starting deployment
                    `);
                    await sleep(pollInterval);
                    domain.domainInfo = await this.apiGatewayWrapper.getCustomDomainInfo(domain);
                }
            }
            this.addOutputs(domain);
        }));
    }

    /**
     * Lifecycle function to create basepath mapping
     * Wraps creation of basepath mapping and adds domain name info as output to cloudformation stack
     */
    public async setupBasePathMappings(): Promise<void> {
        await Promise.all(this.domains.map(async (domain) => {
            try {
                domain.apiId = await this.getApiId(domain);
                const mappings = await this.apiGatewayWrapper.getApiMappings(domain);
                const filteredMappings = mappings.filter((mapping) => {
                    return mapping.ApiId === domain.apiId || (
                        mapping.ApiMappingKey === domain.basePath && domain.allowPathMatching
                    )
                });
                domain.apiMapping = filteredMappings ? filteredMappings[0] : null;
                domain.domainInfo = await this.apiGatewayWrapper.getCustomDomainInfo(domain);

                if (!domain.apiMapping) {
                    await this.apiGatewayWrapper.createBasePathMapping(domain);
                } else {
                    await this.apiGatewayWrapper.updateBasePathMapping(domain);
                }

            } catch (err) {
                Globals.logError(err, domain.givenDomainName);
                throw new Error(`Unable to setup base domain mappings for ${domain.givenDomainName}`);
            }
        })).then(() => {
            // Print summary upon completion
            this.domains.forEach((domain) => {
                Globals.printDomainSummary(domain);
            });
        });
    }

    /**
     * Lifecycle function to delete basepath mapping
     * Wraps deletion of basepath mapping
     */
    public async removeBasePathMappings(): Promise<void> {
        await Promise.all(this.domains.map(async (domain) => {
            let externalBasePathExists = false;
            try {
                domain.apiId = await this.getApiId(domain);

                // Unable to find the corresponding API, manual clean up will be required
                if (!domain.apiId) {
                    Globals.logInfo(`Unable to find corresponding API for ${domain.givenDomainName},
                        API Mappings may need to be manually removed.`);
                } else {
                    const mappings = await this.apiGatewayWrapper.getApiMappings(domain);
                    const filteredMappings = mappings.filter((mapping) => {
                        return mapping.ApiId === domain.apiId || (
                            mapping.ApiMappingKey === domain.basePath && domain.allowPathMatching
                        )
                    });
                    if (domain.preserveExternalPathMappings) {
                        externalBasePathExists = mappings.length > filteredMappings.length;
                    }

                    domain.apiMapping = filteredMappings ? filteredMappings[0] : null;
                    await this.apiGatewayWrapper.deleteBasePathMapping(domain);
                }
            } catch (err) {
                if (err.message.indexOf("Failed to find CloudFormation") > -1) {
                    Globals.logInfo(`Unable to find Cloudformation Stack for ${domain.givenDomainName},
                        API Mappings may need to be manually removed.`);
                } else {
                    Globals.logError(err, domain.givenDomainName);
                    Globals.logError(
                        `Unable to remove base path mappings`, domain.givenDomainName, false,
                    );
                }
            }

            if (domain.autoDomain === true && !externalBasePathExists) {
                Globals.logInfo("Deleting domain name after removing base path mapping.");
                await this.deleteDomain(domain);
            }
        }));
    }

    /**
     * Lifecycle function to print domain summary
     * Wraps printing of all domain manager related info
     */
    public async domainSummaries(): Promise<void> {
        for (const domain of this.domains) {
            domain.domainInfo = await this.apiGatewayWrapper.getCustomDomainInfo(domain);
            if (domain.domainInfo) {
                Globals.printDomainSummary(domain);
            } else {
                Globals.logInfo(
                    `Unable to print ${Globals.pluginName} Summary for ${domain.givenDomainName}`,
                );
            }
        }
    }

    /**
     * Gets rest API id from existing config or CloudFormation stack
     */
    public async getApiId(domain: DomainConfig): Promise<string> {
        const apiGateway = this.serverless.service.provider.apiGateway || {};
        const apiIdKey = Globals.gatewayAPIIdKeys[domain.apiType];
        const apiId = apiGateway[apiIdKey];
        if (apiId) {
            // if string value exists return the value
            if (typeof apiId === "string") {
                Globals.logInfo(`Mapping custom domain to existing API  ${apiId}.`);
                return apiId;
            }
            // in case object and Fn::ImportValue try to get restApiId from the CloudFormation exports
            if (typeof apiId === "object" && apiId["Fn::ImportValue"]) {
                const importName = apiId["Fn::ImportValue"];
                let importValues;
                try {
                    importValues = await this.cloudFormationWrapper.getImportValues([importName]);
                } catch (err) {
                    Globals.logError(err, domain.givenDomainName);
                    throw new Error(`Failed to find CloudFormation ImportValue by ${importName}\n`);
                }
                if (!importValues[importName]) {
                    throw new Error(`CloudFormation ImportValue not found by ${importName}\n`);
                }
                return importValues[importName];
            }
            // throw an exception in case not supported restApiId
            throw new Error("Unsupported apiGateway.restApiId object");
        }

        const stackName = this.serverless.service.provider.stackName ||
            `${this.serverless.service.service}-${domain.stage}`;

        try {
            return await this.cloudFormationWrapper.getApiId(domain, stackName);
        } catch (err) {
            Globals.logError(err, domain.givenDomainName);
            throw new Error(`Failed to find CloudFormation resources for ${domain.givenDomainName}\n`);
        }
    }

    /**
     *  Adds the domain name and distribution domain name to the CloudFormation outputs
     */
    public addOutputs(domain: DomainConfig): void {
        const service = this.serverless.service;
        if (!service.provider.compiledCloudFormationTemplate.Outputs) {
            service.provider.compiledCloudFormationTemplate.Outputs = {};
        }

        // Defaults for REST and backwards compatibility
        let distributionDomainNameOutputKey = "DistributionDomainName";
        let domainNameOutputKey = "DomainName";
        let hostedZoneIdOutputKey = "HostedZoneId";

        if (domain.apiType === Globals.apiTypes.http) {
            distributionDomainNameOutputKey += "Http";
            domainNameOutputKey += "Http";
            hostedZoneIdOutputKey += "Http";

        } else if (domain.apiType === Globals.apiTypes.websocket) {
            distributionDomainNameOutputKey += "Websocket";
            domainNameOutputKey += "Websocket";
            hostedZoneIdOutputKey += "Websocket";
        }

        service.provider.compiledCloudFormationTemplate.Outputs[distributionDomainNameOutputKey] = {
            Value: domain.domainInfo.domainName,
            Export: {
                Name: `sls-${service.service}-${domain.stage}-${distributionDomainNameOutputKey}`,
            },
        };

        service.provider.compiledCloudFormationTemplate.Outputs[domainNameOutputKey] = {
            Value: domain.givenDomainName,
            Export: {
                Name: `sls-${service.service}-${domain.stage}-${domainNameOutputKey}`,
            },
        };

        if (domain.domainInfo.hostedZoneId) {
            service.provider.compiledCloudFormationTemplate.Outputs[hostedZoneIdOutputKey] = {
                Value: domain.domainInfo.hostedZoneId,
                Export: {
                    Name: `sls-${service.service}-${domain.stage}-${hostedZoneIdOutputKey}`,
                },
            };
        }
    }
}

export = ServerlessCustomDomain;<|MERGE_RESOLUTION|>--- conflicted
+++ resolved
@@ -167,50 +167,8 @@
         credentials.region = this.serverless.providers.aws.getRegion();
         credentials.httpOptions = this.serverless.providers.aws.sdk.config.httpOptions;
 
-<<<<<<< HEAD
-            // Checks if a certificate name is given
-            if (certificateName != null) {
-                const foundCertificate = certificates
-                  .find((certificate) => {
-                    // Looks for wild card and takes out wildcard and '.' when checking
-                    // '*.example.tld' => 'example.tld'
-                    if (certificateName[0] === "*") {
-                      certificateName = certificateName.substr(2);
-                    }
-                    return certificate.DomainName === certificateName
-                  });
-                if (foundCertificate != null) {
-                    certificateArn = foundCertificate.CertificateArn;
-                }
-            } else {
-                certificateName = domain.givenDomainName;
-                certificates.forEach((certificate) => {
-                    let certificateListName = certificate.DomainName;
-                    // Looks for wild card and takes it out when checking
-                    if (certificateListName[0] === "*") {
-                        certificateListName = certificateListName.substr(1);
-                    }
-                    // Looks to see if the name in the list is within the given domain
-                    // Also checks if the name is more specific than previous ones
-                    if (certificateName.includes(certificateListName)
-                        && certificateListName.length > nameLength) {
-                        nameLength = certificateListName.length;
-                        certificateArn = certificate.CertificateArn;
-                    }
-                });
-            }
-        } catch (err) {
-            this.logIfDebug(err, domain.givenDomainName);
-            throw Error(`Error: Could not list certificates in Certificate Manager.\n${err}`);
-        }
-        if (certificateArn == null) {
-            throw Error(`Error: Could not find the certificate ${certificateName}.`);
-        }
-        return certificateArn;
-=======
         this.apiGatewayWrapper = new APIGatewayWrapper(credentials);
         this.cloudFormationWrapper = new CloudFormationWrapper(credentials);
->>>>>>> 758cea7c
     }
 
     /**
