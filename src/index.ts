--- conflicted
+++ resolved
@@ -226,53 +226,9 @@
     /**
      * Wraps deleting a domain and resource record set
      */
-<<<<<<< HEAD
-    public async changeResourceRecordSet(action: string, domain: DomainConfig): Promise<void> {
-        if (action !== "UPSERT" && action !== "DELETE") {
-            throw new Error(`Error: Invalid action "${action}" when changing Route53 Record.
-                Action must be either UPSERT or DELETE.\n`);
-        }
-
-        const createRoute53Record = domain.createRoute53Record;
-        if (createRoute53Record !== undefined && createRoute53Record === false) {
-            this.serverless.cli.log(`Skipping ${action === "DELETE" ? "removal" : "creation"} of Route53 record.`);
-            return;
-        }
-
-        const recordsToCreate = ["A"];
-        const createRoute53IPv6Record = domain.createRoute53IPv6Record;
-
-        if (createRoute53IPv6Record !== false) {
-            recordsToCreate.push("AAAA");
-        }
-
-        // Set up parameters
-        const route53HostedZoneId = await this.getRoute53HostedZoneId(domain);
-        const Changes = recordsToCreate.map((Type) => ({
-                Action: action,
-                ResourceRecordSet: {
-                    AliasTarget: {
-                        DNSName: domain.domainInfo.domainName,
-                        EvaluateTargetHealth: false,
-                        HostedZoneId: domain.domainInfo.hostedZoneId,
-                    },
-                    Name: domain.givenDomainName,
-                    Type,
-                },
-        }));
-        const params = {
-            ChangeBatch: {
-                Changes,
-                Comment: "Record created by serverless-domain-manager",
-            },
-            HostedZoneId: route53HostedZoneId,
-        };
-        // Make API call
-=======
     public async deleteDomain(domain: DomainConfig): Promise<void> {
         domain.domainInfo = await this.apiGatewayWrapper.getCustomDomainInfo(domain);
         const route53 = new Route53Wrapper(domain.route53Profile, domain.route53Region);
->>>>>>> 79b4af82
         try {
             if (domain.domainInfo) {
                 await this.apiGatewayWrapper.deleteCustomDomain(domain);
