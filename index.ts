"use strict";

import chalk from "chalk";
import DomainInfo = require("./DomainInfo");
import { ServerlessInstance, ServerlessOptions } from "./types";

const endpointTypes = {
    edge: "EDGE",
    regional: "REGIONAL",
};

const certStatuses = ["PENDING_VALIDATION", "ISSUED", "INACTIVE"];

class ServerlessCustomDomain {

    // AWS SDK resources
    public apigateway: any;
    public route53: any;
    public acm: any;
    public acmRegion: string;
    public cloudformation: any;

    // Serverless specific properties
    public serverless: ServerlessInstance;
    public options: ServerlessOptions;
    public commands: object;
    public hooks: object;

    // Domain Manager specific properties
    public enabled: boolean;
    public givenDomainName: string;
    public hostedZonePrivate: boolean;
    public basePath: string;
    private endpointType: string;
    private stage: string;

    constructor(serverless: ServerlessInstance, options: ServerlessOptions) {
        this.serverless = serverless;
        this.options = options;

        this.commands = {
            create_domain: {
                lifecycleEvents: [
                    "create",
                    "initialize",
                ],
                usage: "Creates a domain using the domain name defined in the serverless file",
            },
            delete_domain: {
                lifecycleEvents: [
                    "delete",
                    "initialize",
                ],
                usage: "Deletes a domain using the domain name defined in the serverless file",
            },
        };
        const setupOnPackaging = this.serverless.service.custom.customDomain.setupOnPackaging;
        const hookName = !setupOnPackaging ? "after:deploy:deploy": "after:package:finalize";
        this.hooks = {
<<<<<<< HEAD
            "before:package:finalize": this.hookWrapper.bind(this, this.setupBasePathMapping),
=======
            [hookName]: this.hookWrapper.bind(this, this.setupBasePathMapping),
>>>>>>> d31cb91b
            "after:info:info": this.hookWrapper.bind(this, this.domainSummary),
            "before:remove:remove": this.hookWrapper.bind(this, this.removeBasePathMapping),
            "create_domain:create": this.hookWrapper.bind(this, this.createDomain),
            "delete_domain:delete": this.hookWrapper.bind(this, this.deleteDomain),
        };
    }

    /**
     * Wrapper for lifecycle function, initializes variables and checks if enabled.
     * @param lifecycleFunc lifecycle function that actually does desired action
     */
    public async hookWrapper(lifecycleFunc: any) {
        this.initializeVariables();
        if (!this.enabled) {
            this.serverless.cli.log("serverless-domain-manager: Custom domain is disabled.");
            return;
        } else {
            return await lifecycleFunc.call(this);
        }
    }

    /**
     * Lifecycle function to create a domain
     * Wraps creating a domain and resource record set
     */
    public async createDomain(): Promise<void> {
        let domainInfo;
        try {
            domainInfo = await this.getDomainInfo();
        } catch (err) {
            if (err.message !== `Error: ${this.givenDomainName} not found.`) {
                throw err;
            }
        }
        if (!domainInfo) {
            const certArn = await this.getCertArn();
            domainInfo = await this.createCustomDomain(certArn);
            await this.changeResourceRecordSet("UPSERT", domainInfo);
            this.serverless.cli.log(
                `Custom domain ${this.givenDomainName} was created.
            New domains may take up to 40 minutes to be initialized.`,
            );
        } else {
            this.serverless.cli.log(`Custom domain ${this.givenDomainName} already exists.`);
        }
    }

    /**
     * Lifecycle function to delete a domain
     * Wraps deleting a domain and resource record set
     */
    public async deleteDomain(): Promise<void> {
        let domainInfo;
        try {
            domainInfo = await this.getDomainInfo();
        } catch (err) {
            if (err.message === `Error: ${this.givenDomainName} not found.`) {
                this.serverless.cli.log(`Unable to delete custom domain ${this.givenDomainName}.`);
                return;
            }
            throw err;
        }
        await this.deleteCustomDomain();
        await this.changeResourceRecordSet("DELETE", domainInfo);
        this.serverless.cli.log(`Custom domain ${this.givenDomainName} was deleted.`);
    }

    /**
     * Lifecycle function to create basepath mapping
     * Wraps creation of basepath mapping and adds domain name info as output to cloudformation stack
     */
    public async setupBasePathMapping(): Promise<void> {
        // check if basepathmapping exists
        const restApiId = await this.getRestApiId();
        const currentBasePath = await this.getBasePathMapping(restApiId);
        // if basepath that matches restApiId exists, update; else, create
        if (!currentBasePath) {
            await this.createBasePathMapping(restApiId);
        } else {
            await this.updateBasePathMapping(currentBasePath);
        }
        const domainInfo = await this.getDomainInfo();
        this.addOutputs(domainInfo);
        await this.printDomainSummary(domainInfo);
    }

    /**
     * Lifecycle function to delete basepath mapping
     * Wraps deletion of basepath mapping
     */
    public async removeBasePathMapping(): Promise<void> {
        await this.deleteBasePathMapping();
    }

    /**
     * Lifecycle function to print domain summary
     * Wraps printing of all domain manager related info
     */
    public async domainSummary(): Promise<void> {
        const domainInfo = await this.getDomainInfo();
        if (domainInfo) {
            this.printDomainSummary(domainInfo);
        } else {
            this.serverless.cli.log("Unable to print Serverless Domain Manager Summary");
        }
    }

    /**
     * Goes through custom domain property and initializes local variables and cloudformation template
     */
    public initializeVariables(): void {
        this.enabled = this.evaluateEnabled();
        if (this.enabled) {
            const credentials = this.serverless.providers.aws.getCredentials();

            this.apigateway = new this.serverless.providers.aws.sdk.APIGateway(credentials);
            this.route53 = new this.serverless.providers.aws.sdk.Route53(credentials);
            this.cloudformation = new this.serverless.providers.aws.sdk.CloudFormation(credentials);

            this.givenDomainName = this.serverless.service.custom.customDomain.domainName;
            this.hostedZonePrivate = this.serverless.service.custom.customDomain.hostedZonePrivate;
            let basePath = this.serverless.service.custom.customDomain.basePath;
            if (basePath == null || basePath.trim() === "") {
                basePath = "(none)";
            }
            this.basePath = basePath;
            let stage = this.serverless.service.custom.customDomain.stage;
            if (typeof stage === "undefined") {
                stage = this.options.stage || this.serverless.service.provider.stage;
            }
            this.stage = stage;

            const endpointTypeWithDefault = this.serverless.service.custom.customDomain.endpointType ||
                endpointTypes.edge;
            const endpointTypeToUse = endpointTypes[endpointTypeWithDefault.toLowerCase()];
            if (!endpointTypeToUse) {
                throw new Error(`${endpointTypeWithDefault} is not supported endpointType, use edge or regional.`);
            }
            this.endpointType = endpointTypeToUse;

            this.acmRegion = this.endpointType === endpointTypes.regional ?
                this.serverless.providers.aws.getRegion() : "us-east-1";
            const acmCredentials = Object.assign({}, credentials, { region: this.acmRegion });
            this.acm = new this.serverless.providers.aws.sdk.ACM(acmCredentials);
        }
    }

    /**
     * Determines whether this plug-in is enabled.
     *
     * This method reads the customDomain property "enabled" to see if this plug-in should be enabled.
     * If the property's value is undefined, a default value of true is assumed (for backwards
     * compatibility).
     * If the property's value is provided, this should be boolean, otherwise an exception is thrown.
     * If no customDomain object exists, an exception is thrown.
     */
    public evaluateEnabled(): boolean {
        if (typeof this.serverless.service.custom === "undefined"
            || typeof this.serverless.service.custom.customDomain === "undefined") {
            throw new Error("serverless-domain-manager: Plugin configuration is missing.");
        }

        const enabled = this.serverless.service.custom.customDomain.enabled;
        if (enabled === undefined) {
            return true;
        }
        if (typeof enabled === "boolean") {
            return enabled;
        } else if (typeof enabled === "string" && enabled === "true") {
            return true;
        } else if (typeof enabled === "string" && enabled === "false") {
            return false;
        }
        throw new Error(`serverless-domain-manager: Ambiguous enablement boolean: "${enabled}"`);
    }

    /**
     * Gets Certificate ARN that most closely matches domain name OR given Cert ARN if provided
     */
    public async getCertArn(): Promise<string> {
        if (this.serverless.service.custom.customDomain.certificateArn) {
            this.serverless.cli.log(
                `Selected specific certificateArn ${this.serverless.service.custom.customDomain.certificateArn}`);
            return this.serverless.service.custom.customDomain.certificateArn;
        }

        let certificateArn; // The arn of the choosen certificate
        let certificateName = this.serverless.service.custom.customDomain.certificateName; // The certificate name
        let certData;
        try {
            certData = await this.acm.listCertificates(
                { CertificateStatuses: certStatuses }).promise();
            // The more specific name will be the longest
            let nameLength = 0;
            const certificates = certData.CertificateSummaryList;

            // Checks if a certificate name is given
            if (certificateName != null) {
                const foundCertificate = certificates
                    .find((certificate) => (certificate.DomainName === certificateName));
                if (foundCertificate != null) {
                    certificateArn = foundCertificate.CertificateArn;
                }
            } else {
                certificateName = this.givenDomainName;
                certificates.forEach((certificate) => {
                    let certificateListName = certificate.DomainName;
                    // Looks for wild card and takes it out when checking
                    if (certificateListName[0] === "*") {
                        certificateListName = certificateListName.substr(1);
                    }
                    // Looks to see if the name in the list is within the given domain
                    // Also checks if the name is more specific than previous ones
                    if (certificateName.includes(certificateListName)
                        && certificateListName.length > nameLength) {
                        nameLength = certificateListName.length;
                        certificateArn = certificate.CertificateArn;
                    }
                });
            }
        } catch (err) {
            this.logIfDebug(err);
            throw Error(`Error: Could not list certificates in Certificate Manager.\n${err}`);
        }
        if (certificateArn == null) {
            throw Error(`Error: Could not find the certificate ${certificateName}.`);
        }
        return certificateArn;
    }

    /**
     * Gets domain info as DomainInfo object if domain exists, otherwise returns false
     */
    public async getDomainInfo(): Promise<DomainInfo> {
        let domainInfo;
        try {
            domainInfo = await this.apigateway.getDomainName({ domainName: this.givenDomainName }).promise();
            return new DomainInfo(domainInfo);
        } catch (err) {
            this.logIfDebug(err);
            if (err.code === "NotFoundException") {
                throw new Error(`Error: ${this.givenDomainName} not found.`);
            }
            throw new Error(`Error: Unable to fetch information about ${this.givenDomainName}`);
        }
    }

    /**
     * Creates Custom Domain Name through API Gateway
     * @param certificateArn: Certificate ARN to use for custom domain
     */
    public async createCustomDomain(certificateArn: string): Promise<DomainInfo> {
        // Set up parameters
        const params = {
            certificateArn,
            domainName: this.givenDomainName,
            endpointConfiguration: {
                types: [this.endpointType],
            },
            regionalCertificateArn: certificateArn,
        };
        if (this.endpointType === endpointTypes.edge) {
            params.regionalCertificateArn = undefined;
        } else if (this.endpointType === endpointTypes.regional) {
            params.certificateArn = undefined;
        }

        // Make API call
        let createdDomain = {};
        try {
            createdDomain = await this.apigateway.createDomainName(params).promise();
        } catch (err) {
            this.logIfDebug(err);
            throw new Error(`Error: Failed to create custom domain ${this.givenDomainName}\n`);
        }
        return new DomainInfo(createdDomain);
    }

    /**
     * Delete Custom Domain Name through API Gateway
     */
    public async deleteCustomDomain(): Promise<void> {
        const params = {
            domainName: this.givenDomainName,
        };

        // Make API call
        try {
            await this.apigateway.deleteDomainName(params).promise();
        } catch (err) {
            this.logIfDebug(err);
            throw new Error(`Error: Failed to delete custom domain ${this.givenDomainName}\n`);
        }
    }

    /**
     * Change A Alias record through Route53 based on given action
     * @param action: String descriptor of change to be made. Valid actions are ['UPSERT', 'DELETE']
     * @param domain: DomainInfo object containing info about custom domain
     */
    public async changeResourceRecordSet(action: string, domain: DomainInfo): Promise<void> {
        if (action !== "UPSERT" && action !== "DELETE") {
            throw new Error(`Error: Invalid action "${action}" when changing Route53 Record.
                Action must be either UPSERT or DELETE.\n`);
        }

        const createRoute53Record = this.serverless.service.custom.customDomain.createRoute53Record;
        if (createRoute53Record !== undefined && createRoute53Record === false) {
            this.serverless.cli.log("Skipping creation of Route53 record.");
            return;
        }
        // Set up parameters
        const route53HostedZoneId = await this.getRoute53HostedZoneId();
        const Changes = ["A", "AAAA"].map((Type) => ({
                Action: action,
                ResourceRecordSet: {
                    AliasTarget: {
                        DNSName: domain.domainName,
                        EvaluateTargetHealth: false,
                        HostedZoneId: domain.hostedZoneId,
                    },
                    Name: this.givenDomainName,
                    Type,
                },
        }));
        const params = {
            ChangeBatch: {
                Changes,
                Comment: "Record created by serverless-domain-manager",
            },
            HostedZoneId: route53HostedZoneId,
        };
        // Make API call
        try {
            await this.route53.changeResourceRecordSets(params).promise();
        } catch (err) {
            this.logIfDebug(err);
            throw new Error(`Error: Failed to ${action} A Alias for ${this.givenDomainName}\n`);
        }
    }

    /**
     * Gets Route53 HostedZoneId from user or from AWS
     */
    public async getRoute53HostedZoneId(): Promise<string> {
        if (this.serverless.service.custom.customDomain.hostedZoneId) {
            this.serverless.cli.log(
                `Selected specific hostedZoneId ${this.serverless.service.custom.customDomain.hostedZoneId}`);
            return this.serverless.service.custom.customDomain.hostedZoneId;
        }

        const filterZone = this.hostedZonePrivate !== undefined;
        if (filterZone && this.hostedZonePrivate) {
            this.serverless.cli.log("Filtering to only private zones.");
        } else if (filterZone && !this.hostedZonePrivate) {
            this.serverless.cli.log("Filtering to only public zones.");
        }

        let hostedZoneData;
        const givenDomainNameReverse = this.givenDomainName.split(".").reverse();

        try {
            hostedZoneData = await this.route53.listHostedZones({}).promise();
            const targetHostedZone = hostedZoneData.HostedZones
                .filter((hostedZone) => {
                    let hostedZoneName;
                    if (hostedZone.Name.endsWith(".")) {
                        hostedZoneName = hostedZone.Name.slice(0, -1);
                    } else {
                        hostedZoneName = hostedZone.Name;
                    }
                    if (!filterZone || this.hostedZonePrivate === hostedZone.Config.PrivateZone) {
                        const hostedZoneNameReverse = hostedZoneName.split(".").reverse();

                        if (givenDomainNameReverse.length === 1
                            || (givenDomainNameReverse.length >= hostedZoneNameReverse.length)) {
                            for (let i = 0; i < hostedZoneNameReverse.length; i += 1) {
                                if (givenDomainNameReverse[i] !== hostedZoneNameReverse[i]) {
                                    return false;
                                }
                            }
                            return true;
                        }
                    }
                    return false;
                })
                .sort((zone1, zone2) => zone2.Name.length - zone1.Name.length)
                .shift();

            if (targetHostedZone) {
                const hostedZoneId = targetHostedZone.Id;
                // Extracts the hostzone Id
                const startPos = hostedZoneId.indexOf("e/") + 2;
                const endPos = hostedZoneId.length;
                return hostedZoneId.substring(startPos, endPos);
            }
        } catch (err) {
            this.logIfDebug(err);
            throw new Error(`Error: Unable to list hosted zones in Route53.\n${err}`);
        }
        throw new Error(`Error: Could not find hosted zone "${this.givenDomainName}"`);
    }

    public async getBasePathMapping(restApiId: string): Promise<string> {
        const params = {
            domainName: this.givenDomainName,
        };
        let basepathInfo;
        let currentBasePath;
        try {
            basepathInfo = await this.apigateway.getBasePathMappings(params).promise();
        } catch (err) {
            this.logIfDebug(err);
            throw new Error(`Error: Unable to get BasePathMappings for ${this.givenDomainName}`);
        }
        if (basepathInfo.items !== undefined && basepathInfo.items instanceof Array) {
            for (const basepathObj of basepathInfo.items) {
                if (basepathObj.restApiId === restApiId) {
                    currentBasePath = basepathObj.basePath;
                    break;
                }
            }
        }
        return currentBasePath;
    }

    /**
     * Creates basepath mapping
     */
    public async createBasePathMapping(restApiId: string): Promise<void> {
        const params = {
            basePath: this.basePath,
            domainName: this.givenDomainName,
            restApiId,
            stage: this.stage,
        };
        // Make API call
        try {
            await this.apigateway.createBasePathMapping(params).promise();
            this.serverless.cli.log("Created basepath mapping.");
        } catch (err) {
            this.logIfDebug(err);
            throw new Error(`Error: Unable to create basepath mapping.\n`);
        }
    }

    /**
     * Updates basepath mapping
     */
    public async updateBasePathMapping(oldBasePath: string): Promise<void> {
        const params = {
            basePath: oldBasePath,
            domainName: this.givenDomainName,
            patchOperations: [
                {
                    op: "replace",
                    path: "/basePath",
                    value: this.basePath,
                },
            ],
        };
        // Make API call
        try {
            await this.apigateway.updateBasePathMapping(params).promise();
            this.serverless.cli.log("Updated basepath mapping.");
        } catch (err) {
            this.logIfDebug(err);
            throw new Error(`Error: Unable to update basepath mapping.\n`);
        }
    }

    /**
     * Gets rest API id from CloudFormation stack
     */
    public async getRestApiId(): Promise<string> {
        if (this.serverless.service.provider.apiGateway && this.serverless.service.provider.apiGateway.restApiId) {
            this.serverless.cli.log(`Mapping custom domain to existing API
                ${this.serverless.service.provider.apiGateway.restApiId}.`);
            return this.serverless.service.provider.apiGateway.restApiId;
        }
        const stackName = this.serverless.service.provider.stackName ||
            `${this.serverless.service.service}-${this.stage}`;
        const params = {
            LogicalResourceId: "ApiGatewayRestApi",
            StackName: stackName,
        };

        let response;
        try {
            response = await this.cloudformation.describeStackResource(params).promise();
        } catch (err) {
            this.logIfDebug(err);
            throw new Error(`Error: Failed to find CloudFormation resources for ${this.givenDomainName}\n`);
        }
        const restApiId = response.StackResourceDetail.PhysicalResourceId;
        if (!restApiId) {
            throw new Error(`Error: No RestApiId associated with CloudFormation stack ${stackName}`);
        }
        return restApiId;
    }

    /**
     * Deletes basepath mapping
     */
    public async deleteBasePathMapping(): Promise<void> {
        const params = {
            basePath: this.basePath,
            domainName: this.givenDomainName,
        };
        // Make API call
        try {
            await this.apigateway.deleteBasePathMapping(params).promise();
            this.serverless.cli.log("Removed basepath mapping.");
        } catch (err) {
            this.logIfDebug(err);
            this.serverless.cli.log("Unable to remove basepath mapping.");
        }
    }

    /**
     *  Adds the domain name and distribution domain name to the CloudFormation outputs
     */
    public addOutputs(domainInfo: DomainInfo): void {
        const service = this.serverless.service;
        if (!service.provider.compiledCloudFormationTemplate.Outputs) {
            service.provider.compiledCloudFormationTemplate.Outputs = {};
        }
        service.provider.compiledCloudFormationTemplate.Outputs.DomainName = {
            Value: domainInfo.domainName,
        };
        if (domainInfo.hostedZoneId) {
            service.provider.compiledCloudFormationTemplate.Outputs.HostedZoneId = {
                Value: domainInfo.hostedZoneId,
            };
        }
    }

    /**
     * Logs message if SLS_DEBUG is set
     * @param message message to be printed
     */
    public logIfDebug(message: any): void {
        if (process.env.SLS_DEBUG) {
            this.serverless.cli.log(message, "Serverless Domain Manager");
        }
    }

    /**
     * Prints out a summary of all domain manager related info
     */
    private printDomainSummary(domainInfo: DomainInfo): void {
        this.serverless.cli.consoleLog(chalk.yellow.underline("Serverless Domain Manager Summary"));

        if (this.serverless.service.custom.customDomain.createRoute53Record !== false) {
            this.serverless.cli.consoleLog(chalk.yellow("Domain Name"));
            this.serverless.cli.consoleLog(`  ${this.givenDomainName}`);
        }

        this.serverless.cli.consoleLog(chalk.yellow("Distribution Domain Name"));
        this.serverless.cli.consoleLog(`  ${domainInfo.domainName}`);
    }
}

export = ServerlessCustomDomain;<|MERGE_RESOLUTION|>--- conflicted
+++ resolved
@@ -57,11 +57,7 @@
         const setupOnPackaging = this.serverless.service.custom.customDomain.setupOnPackaging;
         const hookName = !setupOnPackaging ? "after:deploy:deploy": "after:package:finalize";
         this.hooks = {
-<<<<<<< HEAD
-            "before:package:finalize": this.hookWrapper.bind(this, this.setupBasePathMapping),
-=======
             [hookName]: this.hookWrapper.bind(this, this.setupBasePathMapping),
->>>>>>> d31cb91b
             "after:info:info": this.hookWrapper.bind(this, this.domainSummary),
             "before:remove:remove": this.hookWrapper.bind(this, this.removeBasePathMapping),
             "create_domain:create": this.hookWrapper.bind(this, this.createDomain),
