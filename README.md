# serverless-domain-manager
[![serverless](http://public.serverless.com/badges/v3.svg)](http://www.serverless.com)
[![Build Status](https://travis-ci.org/amplify-education/serverless-domain-manager.svg?branch=master)](https://travis-ci.org/amplify-education/serverless-domain-manager)
[![npm version](https://badge.fury.io/js/serverless-domain-manager.svg)](https://badge.fury.io/js/serverless-domain-manager)
[![MIT licensed](https://img.shields.io/badge/license-MIT-blue.svg)](https://raw.githubusercontent.com/amplify-education/serverless-domain-manager/master/LICENSE)
[![Codacy Badge](https://api.codacy.com/project/badge/Grade/235fe249b8354a3db0cc5926dba47899)](https://www.codacy.com/app/CFER/serverless-domain-manager?utm_source=github.com&utm_medium=referral&utm_content=amplify-education/serverless-domain-manager&utm_campaign=badger)
[![npm downloads](https://img.shields.io/npm/dt/serverless-domain-manager.svg?style=flat)](https://www.npmjs.com/package/serverless-domain-manager)

Create custom domain names that your lambda can deploy to with serverless. Allows for base path mapping when deploying and deletion of domain names.

# About Amplify
Amplify builds innovative and compelling digital educational products that empower teachers and students across the country. We have a long history as the leading innovator in K-12 education - and have been described as the best tech company in education and the best education company in tech. While others try to shrink the learning experience into the technology, we use technology to expand what is possible in real classrooms with real students and teachers.

Learn more at https://www.amplify.com

# Getting Started

## Prerequisites
Make sure you have the following installed before starting:
* [nodejs](https://nodejs.org/en/download/)
* [npm](https://www.npmjs.com/get-npm?utm_source=house&utm_medium=homepage&utm_campaign=free%20orgs&utm_term=Install%20npm)
* [serverless](https://serverless.com/framework/docs/providers/aws/guide/installation/)

The IAM role that is deploying the lambda will need the following permissions:
```
acm:ListCertificates                *
apigateway:GET                      /domainnames/*
apigateway:GET                      /domainnames/*/basepathmappings
apigateway:DELETE                   /domainnames/*
apigateway:POST                     /domainnames
apigateway:POST                     /domainnames/*/basepathmappings
apigateway:PATCH                    /domainnames/*/basepathmapping
cloudformation:GET                  *
cloudfront:UpdateDistribution       *
route53:ListHostedZones             *
route53:ChangeResourceRecordSets    hostedzone/{HostedZoneId}
route53:GetHostedZone               *
route53:ListResourceRecordSets      *
iam:CreateServiceLinkedRole         arn:aws:iam::${AWS::AccountId}: role/aws-service-role/ops.apigateway.amazonaws.com/AWSServiceRoleForAPIGateway
```
### CloudFormation
Alternatively you can generate an least privileged IAM Managed Policy for deployment with this:

[deployment policy cloudformation template](scripts/cloudformation/serverless-domain-manager-deploy-policy.yaml)

## Installing
```
# From npm (recommended)
npm install serverless-domain-manager --save-dev
```

Then make the following edits to your serverless.yaml file:

Add the plugin.

```yaml
plugins:
  - serverless-domain-manager
```

Add the plugin configuration (example for `serverless.foo.com/api`). For a single domain and API type the following structure can be used.

```yaml
custom:
  customDomain:
    domainName: serverless.foo.com
    stage: ci
    basePath: api
    certificateName: '*.foo.com'
    createRoute53Record: true
    endpointType: 'regional'
    securityPolicy: tls_1_2
    apiType: rest
    autoDomain: false
```

Multiple API types mapped to different domains can also be supported with the following structure. The key is the API Gateway API type.

```yaml
custom:
  customDomain:
    rest:
      domainName: rest.serverless.foo.com
      stage: ci
      basePath: api
      certificateName: '*.foo.com'
      createRoute53Record: true
      endpointType: 'regional'
      securityPolicy: tls_1_2
    http:
      domainName: http.serverless.foo.com
      stage: ci
      basePath: api
      certificateName: '*.foo.com'
      createRoute53Record: true
      endpointType: 'regional'
      securityPolicy: tls_1_2
    websocket:
      domainName: ws.serverless.foo.com
      stage: ci
      basePath: api
      certificateName: '*.foo.com'
      createRoute53Record: true
      endpointType: 'regional'
      securityPolicy: tls_1_2
```

Or for multiple domains

```yaml
custom:
  customDomains:
    - http:
        domainName: http-api-${opt:RANDOM_STRING}.${env:TEST_DOMAIN}
        basePath: ''
        endpointType: 'regional'
    - http:
        domainName: http-api-${opt:RANDOM_STRING}.${env:TEST_DOMAIN}.foo
        basePath: ''
        endpointType: 'regional'
```

For multi-region deployments, a `route53Params` structure can be used to support latency or weighted routing policies

```yaml
custom:
  customDomain:
    domainName: serverless.foo.com
    stage: ci
    basePath: api
    certificateName: '*.foo.com'
    createRoute53Record: true
    endpointType: 'regional'
    securityPolicy: tls_1_2
    route53Params:
      routingPolicy: latency
    tags:
        project: foo
        stage: ci
```

| Parameter Name | Default Value | Description |
| --- | --- | --- |
| domainName _(Required)_ | | The domain name to be created in API Gateway and Route53 (if enabled) for this API. |
| basePath | `(none)` | The base path that will prepend all API endpoints. |
| stage | Value of `--stage`, or `provider.stage` (serverless will default to `dev` if unset) | The stage to create the domain name for. This parameter allows you to specify a different stage for the domain name than the stage specified for the serverless deployment. |
| certificateName | Closest match | The name of a specific certificate from Certificate Manager to use with this API. If not specified, the closest match will be used (i.e. for a given domain name `api.example.com`, a certificate for `api.example.com` will take precedence over a `*.example.com` certificate). <br><br> Note: Edge-optimized endpoints require that the certificate be located in `us-east-1` to be used with the CloudFront distribution. |
| certificateArn | `(none)` | The arn of a specific certificate from Certificate Manager to use with this API. |
| createRoute53Record | `true` | Toggles whether or not the plugin will create an A Alias and AAAA Alias records in Route53 mapping the `domainName` to the generated distribution domain name. If false, does not create a record. |
| route53Profile | `(none)` | Profile to use for accessing Route53 resources when Route53 records are in a different account |
| route53Region | `(none)` | Region to send Route53 services requests to (only applicable if also using route53Profile option) |
| endpointType | edge | Defines the endpoint type, accepts `regional` or `edge`. |
| apiType | rest | Defines the api type, accepts `rest`, `http` or `websocket`. |
| hostedZoneId | | If hostedZoneId is set the route53 record set will be created in the matching zone, otherwise the hosted zone will be figured out from the domainName (hosted zone with matching domain). |
| hostedZonePrivate | | If hostedZonePrivate is set to `true` then only private hosted zones will be used for route 53 records. If it is set to `false` then only public hosted zones will be used for route53 records. Setting this parameter is specially useful if you have multiple hosted zones with the same domain name (e.g. a public and a private one) |
| enabled | true | Sometimes there are stages for which is not desired to have custom domain names. This flag allows the developer to disable the plugin for such cases. Accepts either `boolean` or `string` values and defaults to `true` for backwards compatibility. |
securityPolicy | tls_1_2 | The security policy to apply to the custom domain name.  Accepts `tls_1_0` or `tls_1_2`|
allowPathMatching | false | When updating an existing api mapping this will match on the basePath instead of the API ID to find existing mappings for an update. This should only be used when changing API types. For example, migrating a REST API to an HTTP API. See Changing API Types for more information.  |
| autoDomain | `false` | Toggles whether or not the plugin will run `create_domain/delete_domain` as part of `sls deploy/remove` so that multiple commands are not required. |
| autoDomainWaitFor | `120` | How long to wait for create_domain to finish before starting deployment if domain does not exist immediately. |
| route53Params |  | A set of options to customize Route 53 record creation. If left empty, A and AAAA records with simple routing will be created. If `createRoute53Record` is `false`, anything passed here will be ignored.  |
| route53Params:<br/>&nbsp; routingPolicy | simple | Defines the Route 53 routing policy, accepts `simple`, `latency` or `weighted`. |
| route53Params:<br/>&nbsp; weight | `200` | Sets the weight for weighted routing. Ignored for `simple` and `latency` routing. |
| route53Params:<br/>&nbsp; setIdentifier |  | A unique identifier for records in a set of Route 53 records with the same domain name. Only relevant for `latency` and `weighted` routing. Defaults to the regional endpoint if not provided. |
| route53Params:<br/>&nbsp; healthCheckId |  | An optional id for a Route 53 health check. If it is failing, Route 53 will stop routing to it. Only relevant for `latency` and `weighted` routing. If it is not provided, no health check will be associated with the record. |
<<<<<<< HEAD
| tags | | The domain name Tags (key-value map of strings). The valid character set is [a-zA-Z+-=._:/]. The tag key can be up to 128 characters and must not start with `aws:`. The tag value can be up to 256 characters. |
=======
| preserveExternalPathMappings | `false` | When `autoDomain` is set to true, and a deployment is removed, setting this to `true` checks for additional API Gateway base path mappings before automatically deleting the domain, and avoids doing so if they exist. |


>>>>>>> b81a2333

## Running

To create the custom domain:
```
serverless create_domain
```

To deploy with the custom domain:
```
serverless deploy
```

To remove the created custom domain:
```
serverless delete_domain
```
# How it works
Creating the custom domain takes advantage of Amazon's Certificate Manager to assign a certificate to the given domain name. Based on already created certificate names, the plugin will search for the certificate that resembles the custom domain's name the most and assign the ARN to that domain name. The plugin then creates the proper A Alias and AAAA Alias records for the domain through Route 53. Once the domain name is set it takes up to 40 minutes before it is initialized. After the certificate is initialized, `sls deploy` will create the base path mapping and assign the lambda to the custom domain name through CloudFront. All resources are created independent of CloudFormation. However, deploying will also output the domain name and distribution domain name to the CloudFormation stack outputs under the keys `DomainName` and `DistributionDomainName`, respectively.

### Behavior Change in Version 3

In version 3, we decided to create/update/delete all resources through the API. Previously, only the basepath mapping was managed through CloudFormation. We moved away from creating anything through the stack for two reasons.

1) It seemed cleaner to have all resources be created in the same fashion, rather than just having one created elsewhere. Since multiple CloudFormation stacks can't create the same custom domain, we decided to have everything be done through the API.

2) We ran into issues such as [#57](https://github.com/amplify-education/serverless-domain-manager/issues/57) where the CloudFormation wasn't always being applied.

However, we still add the domain name and distribution domain name to the CloudFormation outputs, preserving the functionality requested in [#43](https://github.com/amplify-education/serverless-domain-manager/issues/43) implemented in [#47](https://github.com/amplify-education/serverless-domain-manager/pull/47).

## Running Tests
To run unit tests:
```
npm test
```

To run integration tests, set an environment variable `TEST_DOMAIN` to the domain you will be testing for (i.e. `example.com` if creating a domain for `api.example.com`). 
And `ROUTE53_PROFILE` for creating route53 record in one AWS account and deploy in another. Then,
```
export TEST_DOMAIN=example.com
export ROUTE53_PROFILE=default
npm run build
npm run integration-test
```

All tests should pass. All unit tests should pass before merging. Integration tests will take an extremely long time, as DNS records have to propogate for the resources created - therefore, integration tests will not be run on every commit.

If there is an error update the node_modules inside the serverless-domain-manager folder:
```
npm install
```

## Writing Integration Tests
Unit tests are found in `test/unit-tests`. Integration tests are found in `test/integration-tests`. Each folder in `tests/integration-tests` contains the serverless-domain-manager configuration being tested. To create a new integration test, create a new folder for the `handler.js` and `serverless.yml` with the same naming convention and update `deploy.test.ts` or create a separate one with the `test.ts` ending.

## Changing API Types
AWS API Gateway has three different API types: REST, HTTP, and WebSocket. Special steps need to be taken when migrating from one api type to another. A common migration will be from a REST API to an HTTP API given the potential cost savings. Below are the steps required to change from REST to HTTP. A similar process can be applied for other API type migrations.

**REST to HTTP**
1) Confirm the Domain name is a Regional domain name. Edge domains are not supported by AWS for HTTP APIs. See this [guide for migrating an edge-optimized custom domain name to regional](
https://docs.aws.amazon.com/apigateway/latest/developerguide/apigateway-regional-api-custom-domain-migrate.html).
2) Wait for all DNS changes to take effect/propagate and ensure all traffic is being routed to the regional domain name before proceeding.
3) Make sure you have setup new or modified existing routes to use [httpApi event](https://serverless.com/framework/docs/providers/aws/events/http-api) in your serverless.yml file.
4) Make the following changes to the `customDomain` properties in the serverless.yml confg:
    ```yaml
    endpointType: regional
    apiType: http
    allowPathMatching: true # Only for one deploy
    ```
5) Run `sls deploy`
6) Remove the `allowPathMatching` option, it should only be used once when migrating a base path from one API type to another.

NOTE: Always test this process in a lower level staging or development environment before performing it in production.


# Known Issues
* (5/23/2017) CloudFormation does not support changing the base path from empty to something or vice a versa. You must run `sls remove` to remove the base path mapping.
* (1/17/2018) The `create_domain` command provided by this plugin does not currently update an existing Custom Domain's configuration. Instead, it only supports updating the Route 53 record pointing to the Custom Domain. For example, one must delete and recreate a Custom Domain to migrate it from regional to edge or vice versa, or to modify the certificate.
* (8/22/2018) Creating a custom domain creates a CloudFront Distribution behind the scenes for fronting your API Gateway. This CloudFront Distribution is managed by AWS and cannot be viewed/managed by you. This is not a bug, but a quirk of how the Custom Domain feature works in API Gateway.
* (2/12/2019) Users who upgraded from 2.x.x to version 3.0.4 (now unpublished) and then reverted back to 2.x.x will be unable to deploy because of a bug that will be fixed in 3.1.0. The workaround is to delete the basepath mapping manually, which will let them successfully revert back to 2.x.x.
* (1/20/2022) Using `route53Profile` option requires having hosted zone for the domain in this profile and ACM certificate in the main profile (where functions are deployed).  

# Responsible Disclosure
If you have any security issue to report, contact project maintainers privately.
You can reach us at <github@amplify.com>

# Contributing
We welcome pull requests! For your pull request to be accepted smoothly, we suggest that you:
1. For any sizable change, first open a GitHub issue to discuss your idea.
2. Create a pull request.  Explain why you want to make the change and what it’s for.
We’ll try to answer any PR’s promptly.<|MERGE_RESOLUTION|>--- conflicted
+++ resolved
@@ -163,13 +163,8 @@
 | route53Params:<br/>&nbsp; weight | `200` | Sets the weight for weighted routing. Ignored for `simple` and `latency` routing. |
 | route53Params:<br/>&nbsp; setIdentifier |  | A unique identifier for records in a set of Route 53 records with the same domain name. Only relevant for `latency` and `weighted` routing. Defaults to the regional endpoint if not provided. |
 | route53Params:<br/>&nbsp; healthCheckId |  | An optional id for a Route 53 health check. If it is failing, Route 53 will stop routing to it. Only relevant for `latency` and `weighted` routing. If it is not provided, no health check will be associated with the record. |
-<<<<<<< HEAD
+| preserveExternalPathMappings | `false` | When `autoDomain` is set to true, and a deployment is removed, setting this to `true` checks for additional API Gateway base path mappings before automatically deleting the domain, and avoids doing so if they exist. |
 | tags | | The domain name Tags (key-value map of strings). The valid character set is [a-zA-Z+-=._:/]. The tag key can be up to 128 characters and must not start with `aws:`. The tag value can be up to 256 characters. |
-=======
-| preserveExternalPathMappings | `false` | When `autoDomain` is set to true, and a deployment is removed, setting this to `true` checks for additional API Gateway base path mappings before automatically deleting the domain, and avoids doing so if they exist. |
-
-
->>>>>>> b81a2333
 
 ## Running
 
