--- conflicted
+++ resolved
@@ -29,23 +29,7 @@
             },
         }
         custom: {
-<<<<<<< HEAD
             customDomain: Domain[],
-=======
-            customDomain: {
-                domainName: string,
-                basePath: string | undefined,
-                stage: string | undefined,
-                certificateName: string | undefined,
-                certificateArn: string | undefined,
-                createRoute53Record: boolean | undefined,
-                endpointType: string | undefined,
-                hostedZoneId: string | undefined,
-                hostedZonePrivate: boolean | undefined,
-                enabled: boolean | string | undefined,
-                securityPolicy: string | undefined,
-            },
->>>>>>> fcf6c6eb
         },
     };
     providers: {
