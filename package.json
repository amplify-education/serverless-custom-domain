--- conflicted
+++ resolved
@@ -1,10 +1,6 @@
 {
   "name": "serverless-domain-manager",
-<<<<<<< HEAD
   "version": "2.6.8",
-=======
-  "version": "2.6.7",
->>>>>>> 8d1dc17e
   "engines": {
     "node": ">=4.0"
   },
