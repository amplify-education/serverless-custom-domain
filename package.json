--- conflicted
+++ resolved
@@ -1,10 +1,6 @@
 {
   "name": "serverless-domain-manager",
-<<<<<<< HEAD
-  "version": "5.8.2",
-=======
   "version": "6.0.0",
->>>>>>> 504c3cda
   "engines": {
     "node": ">=12"
   },
@@ -67,12 +63,7 @@
     "typescript": "^4.5.5"
   },
   "dependencies": {
-<<<<<<< HEAD
-    "aws-sdk": "^2.1066.0",
-    "chalk": "^4.1.2"
-=======
     "aws-sdk": "^2.1067.0"
->>>>>>> 504c3cda
   },
   "peerDependencies": {
     "serverless": "<4"
